#-------------------------------------------------------------------------------
#
# Handles the WPS requests to the VirES server
#
# Authors: Ashley Smith <ashley.smith@ed.ac.uk>
#          Martin Paces <martin.paces@eox.at>
#
#-------------------------------------------------------------------------------
# Copyright (C) 2018 EOX IT Services GmbH
#
# Permission is hereby granted, free of charge, to any person obtaining a copy
# of this software and associated documentation files (the "Software"), to deal
# in the Software without restriction, including without limitation the rights
# to use, copy, modify, merge, publish, distribute, sublicense, and/or sell
# copies of the Software, and to permit persons to whom the Software is
# furnished to do so, subject to the following conditions:
#
# The above copyright notice and this permission notice shall be included in all
# copies of this Software or works derived from this Software.
#
# THE SOFTWARE IS PROVIDED "AS IS", WITHOUT WARRANTY OF ANY KIND, EXPRESS OR
# IMPLIED, INCLUDING BUT NOT LIMITED TO THE WARRANTIES OF MERCHANTABILITY,
# FITNESS FOR A PARTICULAR PURPOSE AND NONINFRINGEMENT. IN NO EVENT SHALL THE
# AUTHORS OR COPYRIGHT HOLDERS BE LIABLE FOR ANY CLAIM, DAMAGES OR OTHER
# LIABILITY, WHETHER IN AN ACTION OF CONTRACT, TORT OR OTHERWISE, ARISING FROM,
# OUT OF OR IN CONNECTION WITH THE SOFTWARE OR THE USE OR OTHER DEALINGS IN
# THE SOFTWARE.
#-------------------------------------------------------------------------------

from ._config import ClientConfig, set_token
from ._client_swarm import SwarmRequest
from ._client_aeolus import AeolusRequest
from ._data_handling import ReturnedData
from ._data_handling import ReturnedDataFile
from ._api.upload import DataUpload
from ._api.token import TokenManager
from . import _data

<<<<<<< HEAD
__version__ = "0.9.1-dev-conjunctions"
=======

__version__ = "0.9.1"
>>>>>>> 62d496ad
<|MERGE_RESOLUTION|>--- conflicted
+++ resolved
@@ -36,9 +36,5 @@
 from ._api.token import TokenManager
 from . import _data
 
-<<<<<<< HEAD
-__version__ = "0.9.1-dev-conjunctions"
-=======
 
-__version__ = "0.9.1"
->>>>>>> 62d496ad
+__version__ = "0.9.1"