--- conflicted
+++ resolved
@@ -36,8 +36,5 @@
 from ._api.token import TokenManager
 from . import _data
 
-<<<<<<< HEAD
-__version__ = "0.8.0-alpha"
-=======
-__version__ = "0.7.2"
->>>>>>> 941171fc
+
+__version__ = "0.8.0-alpha"