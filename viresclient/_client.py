--- conflicted
+++ resolved
@@ -80,16 +80,8 @@
 # Store the config file in home directory
 CONFIG_FILE_PATH = os.path.join(os.path.expanduser("~"), ".viresclient,ini")
 
-<<<<<<< HEAD
-# Maximum selectable time interval ~25 years
-MAX_TIME_SELECTION = timedelta(days=25*365.25)
-# Maximum time-chunk size ~50 years
-MAX_CHUNK_DURATION = 2 * MAX_TIME_SELECTION
-
-=======
 # Maximum time-chunk size ~25 years
 MAX_CHUNK_DURATION = timedelta(days=25*365.25)
->>>>>>> 35aa9d69
 
 TEMPLATE_FILES = {
     'list_jobs': "vires_list_jobs.xml",
