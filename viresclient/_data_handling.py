#-------------------------------------------------------------------------------
#
# Handles the WPS requests to the VirES server
#
# Authors: Ashley Smith <ashley.smith@ed.ac.uk>
#          Martin Paces <martin.paces@eox.at>
#
#-------------------------------------------------------------------------------
# Copyright (C) 2018 EOX IT Services GmbH
#
# Permission is hereby granted, free of charge, to any person obtaining a copy
# of this software and associated documentation files (the "Software"), to deal
# in the Software without restriction, including without limitation the rights
# to use, copy, modify, merge, publish, distribute, sublicense, and/or sell
# copies of the Software, and to permit persons to whom the Software is
# furnished to do so, subject to the following conditions:
#
# The above copyright notice and this permission notice shall be included in all
# copies of this Software or works derived from this Software.
#
# THE SOFTWARE IS PROVIDED "AS IS", WITHOUT WARRANTY OF ANY KIND, EXPRESS OR
# IMPLIED, INCLUDING BUT NOT LIMITED TO THE WARRANTIES OF MERCHANTABILITY,
# FITNESS FOR A PARTICULAR PURPOSE AND NONINFRINGEMENT. IN NO EVENT SHALL THE
# AUTHORS OR COPYRIGHT HOLDERS BE LIABLE FOR ANY CLAIM, DAMAGES OR OTHER
# LIABILITY, WHETHER IN AN ACTION OF CONTRACT, TORT OR OTHERWISE, ARISING FROM,
# OUT OF OR IN CONNECTION WITH THE SOFTWARE OR THE USE OR OTHER DEALINGS IN
# THE SOFTWARE.
#-------------------------------------------------------------------------------

import os
import tempfile
import shutil
import numpy
import pandas
import xarray
import cdflib
from ._wps import time_util
if os.name == "nt":
    import atexit

CDF_EPOCH_1970 = 62167219200000.0

<<<<<<< HEAD
# Dimension names for data columns with extra dimensions
#  and suffixes to use in expanded dataframes
COLUMN_INFO = {
    # MAG datasets
    # NEC mapping to also apply to any column name containing "B_NEC"
    "B_NEC":      ("NEC", ["_N", "_E", "_C"]),
    # VFM frame
    "B_VFM":      ("VFM", ["_i", "_j", "_k"]),
    "dB_Sun":     ("VFM", ["_i", "_j", "_k"]),
    "dB_AOCS":    ("VFM", ["_i", "_j", "_k"]),
    "dB_other":   ("VFM", ["_i", "_j", "_k"]),
    "B_error":    ("VFM", ["_i", "_j", "_k"]),
    # quartenions
    "q_NEC_CRF":  ("", ["_1", "_i", "_j", "_k"]),

    # TEC datasets
    # WGS84 frame
    "GPS_Position": ["_X", "_Y", "_Z"],
    "LEO_Position": ["_X", "_Y", "_Z"],

    # AEJ_LPS
    # ???

    # AEJ_LPL - NEED TO CHECK WHAT IS THE CORRECT COORDINATES
    "J": ("NEC", ["_N", "_E"]),

    # AOB_FAC
    "Quality": ("", ["_0", "_1"])

    # auxiliaries
#     "SunVector":
#     "DipoleAxisVector":
    # Cases with more than 1 dim not supported
#     "QDBasis":
=======
# Frame names to use as xarray dimension names
FRAME_NAMES = {"NEC": ["B_NEC"],
               "VFM": ["B_VFM", "dB_Sun", "dB_AOCS", "dB_other", "B_error"],
               "quaternion": ["q_NEC_CRF"],
               "WGS84": ["GPS_Position", "LEO_Position"],
               "EEJ_QDLat": ["EEJ"]}
# Reverse mapping of the above
DATANAMES_TO_FRAME_NAMES = {}
for framename, datanameset in FRAME_NAMES.items():
    for dataname in datanameset:
        DATANAMES_TO_FRAME_NAMES[dataname] = framename
# Labels to use for suffixes on expanded columns in pandas dataframe
#   and on dimension coordinates in xarray
FRAME_LABELS = {"NEC": ["N", "E", "C"],
                "VFM": ["i", "j", "k"],
                "quaternion": ["1", "i", "j", "k"],
                "WGS84": ["X", "Y", "Z"],
                "EEJ_QDLat": numpy.linspace(-20, 20, 81)}
FRAME_DESCRIPTIONS = {
    "NEC": "NEC frame - North, East, Centre (down)",
    "VFM": "Vector Field Magnetometer instrument frame",
    "EEJ_QDLat": "Quasi-dipole latitude profile between -20 and 20 degrees from the EEF product"
>>>>>>> 69d1ec86
}


class FileReader(object):
    """Provides access to file contents (wrapper around cdflib)
    """

    def __init__(self, file, filetype="cdf"):
        """

        Args:
            file (file-like or str)
        """
        if filetype.lower() == "cdf":
            self._cdf = self._open_cdf(file)
            globalatts = self._cdf.globalattsget()
            self.sources = self._ensure_list(
                globalatts.get('ORIGINAL_PRODUCT_NAMES', []))
            self.magnetic_models = self._ensure_list(
                globalatts.get('MAGNETIC_MODELS', []))
            self.range_filters = self._ensure_list(
                globalatts.get('DATA_FILTERS', []))
            self.variables = self._cdf.cdf_info()['zVariables']
            self._varatts = {var: self._cdf.varattsget(var)
                             for var in self.variables}
            self._varinfo = {var: self._cdf.varinq(var)
                             for var in self.variables}
        else:
            raise NotImplementedError("{} not supported".format(filetype))

    def __enter__(self):
        return self

    def __exit__(self, *args):
        self._cdf.close()

    @staticmethod
    def _open_cdf(file):
        try:
            return cdflib.CDF(file.name)
        except AttributeError:
            return cdflib.CDF(file)

    @staticmethod
    def _ensure_list(attribute):
        if isinstance(attribute, str):
            return [attribute]
        else:
            return attribute

    def get_variable(self, var):
        try:
            data = self._cdf.varget(var)
        except ValueError:
            data = None
        if data is None:
            shape = [0, *self.get_variable_dimsizes(var)]
            data = numpy.empty(shape)
        return data

    def get_variable_units(self, var):
        return self._varatts[var].get("UNITS", None)

    def get_variable_description(self, var):
        return self._varatts[var].get("DESCRIPTION", None)

    def get_variable_numdims(self, var):
        return self._varinfo[var].get("Num_Dims")

    def get_variable_dimsizes(self, var):
        return self._varinfo[var].get("Dim_Sizes")

    @staticmethod
    def _cdftime_to_datetime(t):
        try:
            return pandas.to_datetime(
                (t - CDF_EPOCH_1970)/1e3,
                unit='s'
            )
        except TypeError:
            return []

    def as_pandas_dataframe(self, expand=False):
        # Use the variables in the file as columns to create in the dataframe.
        # Skip Timestamp as it will be used as the index.
        columns = set(self.variables)
        columns.remove("Timestamp")
        # Split columns according to those to be expanded into multiple columns
        columns_to_expand = set(c for c in columns
                                if c in DATANAMES_TO_FRAME_NAMES.keys()
                                or "B_NEC" in c) if expand else set()
        columns_standard = columns.difference(columns_to_expand)
        # Initialise dataframe with Timestamp as index
        df = pandas.DataFrame(index=self.get_variable("Timestamp"))
        df.index.name = "Timestamp"
        # Return empty dataframe, including column names
        #  when retrieval from server is empty
        if len(df.index) == 0:
            for column in columns_standard:
                df[column] = None
            for column in columns_to_expand:
                framename = DATANAMES_TO_FRAME_NAMES.get(column, "NEC")
                suffixes = FRAME_LABELS[framename]
                for suffix in suffixes:
                    df[column + "_" + str(suffix)] = None
            return df
        # Convert timestamps to datetime objects
        df.index = self._cdftime_to_datetime(df.index)
        # Separately add non-expanded and expanded columns
        for column in columns_standard:
            df[column] = list(self.get_variable(column))
        for column in columns_to_expand:
            vector_data = self.get_variable(column)
            framename = DATANAMES_TO_FRAME_NAMES.get(column, "NEC")
            suffixes = FRAME_LABELS[framename]
            if len(vector_data.shape) > 2:
                raise NotImplementedError("{}".format(column))
            if vector_data.shape[1] != len(suffixes):
                raise NotImplementedError("{}".format(column))
            for i, suffix in enumerate(suffixes):
                df[column + "_" + str(suffix)] = vector_data[:, i]
        return df

    def as_xarray_dataset(self):
        # NB currrently does not set the global metadata (attrs)
        #  (avoids issues with concatenating them)
        #  (this is done in ReturnedData)
        # Initialise dataset with time coordinate
        ds = xarray.Dataset(
            coords={"Timestamp":
                    self._cdftime_to_datetime(self.get_variable("Timestamp"))})
        # Add Spacecraft variable as Categorical to save memory
        ds["Spacecraft"] = (("Timestamp",), pandas.Categorical(
            self.get_variable("Spacecraft"), categories=["A", "B", "C", "-"]))
        datanames = set(self.variables)
        datanames.remove("Timestamp")
        datanames.remove("Spacecraft")
        # Loop through each variable available and append them to the Dataset,
        #  attaching the Timestamp coordinate to each.
        # Attach dimension names based on the name of the variable,
        #  with coordinate labels if available.
        dims_used = set()
        for dataname in datanames:
            data = self.get_variable(dataname)
            numdims = self.get_variable_numdims(dataname)
            # 1D case (scalar series)
            if numdims == 0:
                ds[dataname] = (("Timestamp",), data)
            # 2D case (vector series)
            elif numdims == 1:
                if "B_NEC" in dataname:
                    dimname = "NEC"
                    dims_used.add(dimname)
                elif dataname in DATANAMES_TO_FRAME_NAMES.keys():
                    dimname = DATANAMES_TO_FRAME_NAMES[dataname]
                    dims_used.add(dimname)
                else:
                    dimname = "%s_dim1" % dataname
                ds[dataname] = (("Timestamp", dimname),
                                self.get_variable(dataname))
            # 3D case (matrix series), e.g. QDBasis
            elif numdims == 2:
                dimname1 = "%s_dim1" % dataname
                dimname2 = "%s_dim2" % dataname
                ds[dataname] = (("Timestamp", dimname1, dimname2),
                                self.get_variable(dataname))
            else:
                raise NotImplementedError("%s: array too complicated" %
                                          dataname)
        # Add named coordinates
        for dimname, dimlabels in FRAME_LABELS.items():
            if dimname in dims_used:
                ds[dimname] = numpy.array(dimlabels)
                ds[dimname].attrs["description"] = FRAME_DESCRIPTIONS.get(
                    dimname, None)
                ds = ds.set_coords(dimname)
        # Add metadata of each variable
        for dataname in ds:
            ds[dataname].attrs["units"] = self.get_variable_units(dataname)
            ds[dataname].attrs["description"] = self.get_variable_description(
                dataname)
        return ds


def make_pandas_DataFrame_from_csv(csv_filename):
    """Load a csv file into a pandas.DataFrame

    Set the Timestamp as a datetime index.

    Args:
        csv_filename (str)

    Returns:
        pandas.DataFrame

    """
    try:
        df = pandas.read_csv(csv_filename)
    except Exception:
        raise Exception("Bad or empty csv.")
    # Convert to datetime objects
    df['Timestamp'] = df['Timestamp'].apply(
        time_util.parse_datetime)
    # Convert the columns of vectors from strings to lists
    # Returns empty dataframe when retrieval from server is empty
    if len(df) != 0:
        # Convert the columns of vectors from strings to lists
        for col in df:
            if type(df[col][0]) is str:
                if df[col][0][0] == '{':
                    df[col] = df[col].apply(
                        lambda x: [
                            float(y) for y in x.strip('{}').split(';')
                        ])
    df.set_index('Timestamp', inplace=True)
    return df


class ReturnedDataFile(object):
    """For handling individual files returned from the server.

    Holds the data returned from the server and the data type.
    Data is held in a NamedTemporaryFile, which is automatically closed and
    destroyed when it goes out of scope.
    Provides output to different file types and data objects.

    """

    def __init__(self, filetype=None, tmpdir=None):
        self._supported_filetypes = ("csv", "cdf", "nc")
        self.filetype = str() if filetype is None else filetype
        if tmpdir is not None:
            if not os.path.exists(tmpdir):
                raise Exception("tmpdir does not exist")
        if os.name == "nt":
            self._file = tempfile.NamedTemporaryFile(
                prefix="vires_", dir=tmpdir, delete=False)
            self._file.close()
            atexit.register(os.remove, self._file.name)
        else:
            self._file = tempfile.NamedTemporaryFile(
                prefix="vires_", dir=tmpdir)

    def __str__(self):
        return "viresclient ReturnedDataFile object of type " + \
               self.filetype + \
               "\nSave it to a file with .to_file('filename')" + \
               "\nLoad it as a pandas dataframe with .as_dataframe()" + \
               "\nLoad it as an xarray dataset with .as_xarray()"

    def open_cdf(self):
        """Returns the opened file as cdflib.CDF
        """
        return cdflib.CDF(self._file.name)

    def _write_new_data(self, data):
        """Replace the tempfile contents with 'data' (bytes)

        """
        if not isinstance(data, bytes):
            raise TypeError("data must be of type bytes")
        # If on Windows, the file will be closed so needs to be re-opened:
        with open(self._file.name, "wb") as temp_file:
            temp_file.write(data)

    def _write_file(self, filename):
        """Write the tempfile out to a regular file

        """
        with open(self._file.name, "rb") as temp_file:
            with open(filename, 'wb') as out_file:
                shutil.copyfileobj(temp_file, out_file)

    @property
    def filetype(self):
        """Filetype is one of ("csv", "cdf", "nc")
        """
        return self._filetype

    @filetype.setter
    def filetype(self, value):
        if not isinstance(value, str):
            raise TypeError("filetype must be a string")
        value = value.lower()
        if value not in self._supported_filetypes:
            raise TypeError("Chosen filetype must be one of: {}".format(
                            self._supported_filetypes
                            ))
        self._filetype = value

    @staticmethod
    def _check_outfile(path, path_extension, overwrite=False):
        """Check validity of path and extension, and if it exists already

        """
        if not isinstance(path, str):
            raise TypeError("path must be a string")
        if path.split('.')[-1].lower() != path_extension:
            raise TypeError("Filename extension should be {}".format(
                path_extension
                ))
        if os.path.isfile(path) and not overwrite:
            raise Exception(
                "File not written as it already exists and overwrite=False"
                )

    def to_file(self, path, overwrite=False):
        """Saves the data to the specified file.

        Only write to file if it does not yet exist, or if overwrite=True.
        Currently handles CSV and CDF formats.

        Args:
            path (str): path to the file to save as
            overwrite (bool): Will overwrite existing file if True

        """
        self._check_outfile(path, self.filetype, overwrite)
        self._write_file(path)
        print("Data written to", path)

    def to_netcdf(self, path, overwrite=False):
        """Saves the data as a netCDF4 file (this is compatible with HDF5)

        Extension should be .nc

        """
        self._check_outfile(path, 'nc', overwrite)
        # Convert to xarray Dataset
        ds = self.as_xarray()
        ds.to_netcdf(path)
        print("Data written to", path)

    def as_dataframe(self, expand=False):
        """Convert the data to a pandas DataFrame.

        Returns:
            pandas.DataFrame

        """
        if self.filetype == 'csv':
            if expand:
                raise NotImplementedError
            df = make_pandas_DataFrame_from_csv(self._file.name)
        elif self.filetype == 'cdf':
            with FileReader(self._file) as f:
                df = f.as_pandas_dataframe(expand=expand)
        return df

    def as_xarray(self, group=None):
        """Convert the data to an xarray Dataset.

        Note:
            Does not support csv

            Only supports scalar and 3D vectors (currently)

        Returns:
            xarray.Dataset

        """
        if self.filetype == 'csv':
            raise NotImplementedError("csv to xarray is not supported")
        elif self.filetype == 'cdf':
            with FileReader(self._file) as f:
                ds = f.as_xarray_dataset()
        elif self.filetype == 'nc':
            ds = xarray.open_dataset(self._file.name, group=group)
        return ds

    @property
    def sources(self):
        with FileReader(self._file) as f:
            sources = f.sources
        return sources

    @property
    def magnetic_models(self):
        with FileReader(self._file) as f:
            magnetic_models = f.magnetic_models
        return magnetic_models

    @property
    def range_filters(self):
        with FileReader(self._file) as f:
            range_filters = f.range_filters
        return range_filters


class ReturnedData(object):
    """Flexible object for working with data returned from the server

    Holds a list of ReturnedDataFile objects under self.contents

    Example usage::

        ...
        data = request.get_between(..., ...)
        data.sources
        data.range_filters
        data.magnetic_models
        data.as_xarray()
        data.as_dataframe(expand=True)
        data.to_file()

    """

    def __init__(self, filetype=None, N=1, tmpdir=None):
        self.contents = [ReturnedDataFile(filetype=filetype, tmpdir=tmpdir)
                         for i in range(N)]
        # filetype checking / conversion has been done in ReturnedDataFile
        self.filetype = self.contents[0].filetype

    def __str__(self):
        return "viresclient ReturnedData object of type "+self.filetype +\
            "\nSave it to a file with .to_file('filename')" + \
            "\nLoad it as a pandas dataframe with .as_dataframe()" + \
            "\nLoad it as an xarray dataset with .as_xarray()"

    @property
    def filetype(self):
        """Filetype string
        """
        return self._filetype

    @filetype.setter
    def filetype(self, value):
        if not isinstance(value, str):
            raise TypeError("filetype must be a string")
        self._filetype = value

    @property
    def sources(self):
        """ Get list of source product identifiers.
        """
        sources = set()
        for item in self._contents:
            sources.update(item.sources)
        return sorted(sources)

    @property
    def magnetic_models(self):
        """ Get list of magnetic models used.
        """
        models = set()
        for item in self._contents:
            models.update(item.magnetic_models)
        return sorted(models)

    @property
    def range_filters(self):
        """ Get list of filters applied.
        """
        filters = set()
        for item in self._contents:
            filters.update(item.range_filters)
        return sorted(filters)

    @property
    def contents(self):
        """List of ReturnedDataFile objects
        """
        return self._contents

    @contents.setter
    def contents(self, value):
        if not isinstance(value, list):
            raise TypeError("ReturnedData.contents should be a list")
        for i in value:
            if not isinstance(i, ReturnedDataFile):
                raise TypeError(
                    "Items in ReturnedData.contents should be"
                    "of type ReturnedDataFile")
        self._contents = value

    def as_dataframe(self, expand=False):
        """Convert the data to a pandas DataFrame.

        If expand is True, expand some columns, e.g.:

        B_NEC -> B_NEC_N, B_NEC_E, B_NEC_C

        B_VFM -> B_VFM_i, B_VFM_j, B_VFM_k

        Args:
            expand (bool)

        Returns:
            pandas.DataFrame

        """
        return pandas.concat(
            [d.as_dataframe(expand=expand) for d in self.contents])

    def as_xarray(self):
        """Convert the data to an xarray Dataset.

        Returns:
            xarray.Dataset

        """
        # ds_list is a list of xarray.Dataset objects
        #  - they are created from each file in self.contents
        # Some of them may be empty because of the time window they cover
        #  and the filtering that has been applied.
        ds_list = []
        for i, data in enumerate(self.contents):
            ds_part = data.as_xarray()
            if ds_part is None:
                print("Warning: ",
                      "Unable to create dataset from part {} of {}".format(
                        i+1, len(self.contents)),
                      "\n(This part is likely empty)")
            else:
                # Collect the non-empty Datasets
                ds_list.append(ds_part)
        if len(ds_list) == 1:
            ds = ds_list[0]
        else:
            ds_list = [i for i in ds_list if i is not None]
            if ds_list == []:
                return None
            ds = xarray.concat(ds_list, dim="Timestamp")
        # # Test this other option:
        # ds = self.contents[0].as_xarray()
        # for d in self.contents[1:]:
        #     ds = xarray.concat([ds, d.as_xarray()], dim="Timestamp")
        # return ds
        #
        # https://github.com/pydata/xarray/issues/1379
        # concat is slow. Maybe try extracting numpy arrays and rebuilding ds

        # Set the original data sources and models used as metadata
        ds.attrs["Sources"] = self.sources
        ds.attrs["MagneticModels"] = self.magnetic_models
        ds.attrs["RangeFilters"] = self.range_filters
        return ds

    def to_files(self, paths, overwrite=False):
        """Saves the data to the specified files.

        Only write to file if it does not yet exist, or if overwrite=True.
        Currently handles CSV and CDF formats.

        Args:
            paths (list of str): paths to the files to save as
            overwrite (bool): Will overwrite existing file if True

        """
        nfiles = len(self.contents)
        if not isinstance(paths, list) or not isinstance(paths[0], str):
            raise TypeError("paths must be a list of strings")
        if len(paths) != nfiles:
            raise Exception(
                "Number of paths must equal number of files ({})".format(
                    nfiles
                ))
        for path, retdata in zip(paths, self.contents):
            retdata.to_file(path, overwrite)

    def to_file(self, path, overwrite=False):
        """Saves the data to the specified file, when data is only in one file.

        Only write to file if it does not yet exist, or if overwrite=True.
        Currently handles CSV and CDF formats.

        .. note::

            This is currently only implemented for smaller data when the
            request has not been split into multiple requests - the limit is
            the equivalent of 50 days of 1Hz measurements. In these situations,
            you can still load the data as pandas/xarray objects (the contents
            of each file is automatically concatenated) and save them as a
            different file type. Or use ``.to_files()`` to save the split data
            directly.

        Args:
            path (str): path to the file to save as
            overwrite (bool): Will overwrite existing file if True

        """
        if len(self.contents) != 1:
            raise NotImplementedError(
                "Data is split into multiple files. Use .to_files instead")
        self.contents[0].to_file(path, overwrite)<|MERGE_RESOLUTION|>--- conflicted
+++ resolved
@@ -40,48 +40,16 @@
 
 CDF_EPOCH_1970 = 62167219200000.0
 
-<<<<<<< HEAD
-# Dimension names for data columns with extra dimensions
-#  and suffixes to use in expanded dataframes
-COLUMN_INFO = {
-    # MAG datasets
-    # NEC mapping to also apply to any column name containing "B_NEC"
-    "B_NEC":      ("NEC", ["_N", "_E", "_C"]),
-    # VFM frame
-    "B_VFM":      ("VFM", ["_i", "_j", "_k"]),
-    "dB_Sun":     ("VFM", ["_i", "_j", "_k"]),
-    "dB_AOCS":    ("VFM", ["_i", "_j", "_k"]),
-    "dB_other":   ("VFM", ["_i", "_j", "_k"]),
-    "B_error":    ("VFM", ["_i", "_j", "_k"]),
-    # quartenions
-    "q_NEC_CRF":  ("", ["_1", "_i", "_j", "_k"]),
-
-    # TEC datasets
-    # WGS84 frame
-    "GPS_Position": ["_X", "_Y", "_Z"],
-    "LEO_Position": ["_X", "_Y", "_Z"],
-
-    # AEJ_LPS
-    # ???
-
-    # AEJ_LPL - NEED TO CHECK WHAT IS THE CORRECT COORDINATES
-    "J": ("NEC", ["_N", "_E"]),
-
-    # AOB_FAC
-    "Quality": ("", ["_0", "_1"])
-
-    # auxiliaries
-#     "SunVector":
-#     "DipoleAxisVector":
-    # Cases with more than 1 dim not supported
-#     "QDBasis":
-=======
 # Frame names to use as xarray dimension names
-FRAME_NAMES = {"NEC": ["B_NEC"],
-               "VFM": ["B_VFM", "dB_Sun", "dB_AOCS", "dB_other", "B_error"],
-               "quaternion": ["q_NEC_CRF"],
-               "WGS84": ["GPS_Position", "LEO_Position"],
-               "EEJ_QDLat": ["EEJ"]}
+FRAME_NAMES = {
+    "NEC": ["B_NEC"],
+    "VFM": ["B_VFM", "dB_Sun", "dB_AOCS", "dB_other", "B_error"],
+    "quaternion": ["q_NEC_CRF"],
+    "WGS84": ["GPS_Position", "LEO_Position"],
+    "EEJ_QDLat": ["EEJ"],
+    "NE": ["J"],
+    "AEJ_Quality": ["Quality"],
+}
 # Reverse mapping of the above
 DATANAMES_TO_FRAME_NAMES = {}
 for framename, datanameset in FRAME_NAMES.items():
@@ -89,16 +57,21 @@
         DATANAMES_TO_FRAME_NAMES[dataname] = framename
 # Labels to use for suffixes on expanded columns in pandas dataframe
 #   and on dimension coordinates in xarray
-FRAME_LABELS = {"NEC": ["N", "E", "C"],
-                "VFM": ["i", "j", "k"],
-                "quaternion": ["1", "i", "j", "k"],
-                "WGS84": ["X", "Y", "Z"],
-                "EEJ_QDLat": numpy.linspace(-20, 20, 81)}
+FRAME_LABELS = {
+    "NEC": ["N", "E", "C"],
+    "VFM": ["i", "j", "k"],
+    "quaternion": ["1", "i", "j", "k"],
+    "WGS84": ["X", "Y", "Z"],
+    "EEJ_QDLat": numpy.linspace(-20, 20, 81),
+    "NE": ["N", "E"],
+    "AEJ_Quality": ["Pa", "Sigma"],
+}
 FRAME_DESCRIPTIONS = {
     "NEC": "NEC frame - North, East, Centre (down)",
+    "NE": "Horizontal NE frame - North, East",
     "VFM": "Vector Field Magnetometer instrument frame",
-    "EEJ_QDLat": "Quasi-dipole latitude profile between -20 and 20 degrees from the EEF product"
->>>>>>> 69d1ec86
+    "EEJ_QDLat": "Quasi-dipole latitude profile between -20 and 20 degrees from the EEF product",
+    "AEJ_Quality": "Boundary quality indicator (Pa, Sigma)",
 }
 
 
