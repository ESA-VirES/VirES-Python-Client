#-------------------------------------------------------------------------------
#
# Handles the WPS requests to the VirES server
#
# Authors: Ashley Smith <ashley.smith@ed.ac.uk>
#          Martin Paces <martin.paces@eox.at>
#
#-------------------------------------------------------------------------------
# Copyright (C) 2018 EOX IT Services GmbH
#
# Permission is hereby granted, free of charge, to any person obtaining a copy
# of this software and associated documentation files (the "Software"), to deal
# in the Software without restriction, including without limitation the rights
# to use, copy, modify, merge, publish, distribute, sublicense, and/or sell
# copies of the Software, and to permit persons to whom the Software is
# furnished to do so, subject to the following conditions:
#
# The above copyright notice and this permission notice shall be included in all
# copies of this Software or works derived from this Software.
#
# THE SOFTWARE IS PROVIDED "AS IS", WITHOUT WARRANTY OF ANY KIND, EXPRESS OR
# IMPLIED, INCLUDING BUT NOT LIMITED TO THE WARRANTIES OF MERCHANTABILITY,
# FITNESS FOR A PARTICULAR PURPOSE AND NONINFRINGEMENT. IN NO EVENT SHALL THE
# AUTHORS OR COPYRIGHT HOLDERS BE LIABLE FOR ANY CLAIM, DAMAGES OR OTHER
# LIABILITY, WHETHER IN AN ACTION OF CONTRACT, TORT OR OTHERWISE, ARISING FROM,
# OUT OF OR IN CONNECTION WITH THE SOFTWARE OR THE USE OR OTHER DEALINGS IN
# THE SOFTWARE.
#-------------------------------------------------------------------------------

import os
import tempfile
import shutil
import numpy
import pandas
import xarray
import cdflib
from ._wps import time_util
if os.name == "nt":
    import atexit

from ._data import CONFIG_SWARM

CDF_EPOCH_1970 = 62167219200000.0

ALLOWED_SPACECRFTS = ["A", "B", "C", "1", "2", "-"]

# Frame names to use as xarray dimension names
FRAME_NAMES = {
    "NEC": ["B_NEC", "B_OB", "B_CF", "B_SV", "sigma_OB", "sigma_CF", "sigma_SV"],
    "VFM": ["B_VFM", "dB_Sun", "dB_AOCS", "dB_other", "B_error"],
    "quaternion": ["q_NEC_CRF"],
    "WGS84": ["GPS_Position", "LEO_Position"],
    "EEJ_QDLat": ["EEJ"],
    "NE": ["J_NE", "J_CF_NE", "J_DF_NE", "B_NE"],
}
# Reverse mapping of the above
DATANAMES_TO_FRAME_NAMES = {}
for framename, datanameset in FRAME_NAMES.items():
    for dataname in datanameset:
        DATANAMES_TO_FRAME_NAMES[dataname] = framename
# Labels to use for suffixes on expanded columns in pandas dataframe
#   and on dimension coordinates in xarray
FRAME_LABELS = {
    "NEC": ["N", "E", "C"],
    "VFM": ["i", "j", "k"],
    "quaternion": ["1", "i", "j", "k"],
    "WGS84": ["X", "Y", "Z"],
    "EEJ_QDLat": numpy.linspace(-20, 20, 81),
    "NE": ["N", "E"],
}
FRAME_DESCRIPTIONS = {
    "NEC": "NEC frame - North, East, Centre (down)",
    "NE": "Horizontal NE frame - North, East",
    "VFM": "Vector Field Magnetometer instrument frame",
    "EEJ_QDLat": "Quasi-dipole latitude profile between -20 and 20 degrees from the EEF product",
}


class FileReader(object):
    """Provides access to file contents (wrapper around cdflib)
    """

    def __init__(self, file, filetype="cdf"):
        """

        Args:
            file (file-like or str)
        """
        if filetype.lower() == "cdf":
            self._cdf = self._open_cdf(file)
            globalatts = self._cdf.globalattsget()
            self.sources = self._ensure_list(
                globalatts.get('ORIGINAL_PRODUCT_NAMES', []))
            self.magnetic_models = self._ensure_list(
                globalatts.get('MAGNETIC_MODELS', []))
            self.range_filters = self._ensure_list(
                globalatts.get('DATA_FILTERS', []))
            self.variables = self._cdf.cdf_info()['zVariables']
            self._varatts = {var: self._cdf.varattsget(var)
                             for var in self.variables}
            self._varinfo = {var: self._cdf.varinq(var)
                             for var in self.variables}
        else:
            raise NotImplementedError("{} not supported".format(filetype))

    def __enter__(self):
        return self

    def __exit__(self, *args):
        self._cdf.close()

    @staticmethod
    def _open_cdf(file):
        try:
            f = file.name
        except AttributeError:
            f = file
        try:
            return cdflib.cdfread.CDF(f, string_encoding="utf-8")
        except TypeError:
            return cdflib.cdfread.CDF(f)

    @staticmethod
    def _ensure_list(attribute):
        if isinstance(attribute, str):
            return [attribute]
        else:
            return attribute

    def get_variable(self, var):
        try:
            data = self._cdf.varget(var)
        except ValueError:
            data = None
        if data is None:
            shape = [0, *self.get_variable_dimsizes(var)]
            data = numpy.empty(shape)
        return data

    def get_variable_units(self, var):
        return self._varatts[var].get("UNITS", "")

    def get_variable_description(self, var):
        return self._varatts[var].get("DESCRIPTION", "")

    def get_variable_numdims(self, var):
        return self._varinfo[var].get("Num_Dims")

    def get_variable_dimsizes(self, var):
        return self._varinfo[var].get("Dim_Sizes")

    @staticmethod
    def _cdftime_to_datetime(t):
        try:
            return pandas.to_datetime(
                (t - CDF_EPOCH_1970)/1e3,
                unit='s'
            )
        except TypeError:
            return []

    def as_pandas_dataframe(self, expand=False):
        # Use the variables in the file as columns to create in the dataframe.
        # Skip Timestamp as it will be used as the index.
        columns = set(self.variables)
        columns.remove("Timestamp")
        # Split columns according to those to be expanded into multiple columns
        if expand:
            columns_to_expand = set(c for c in columns
                                    if c in DATANAMES_TO_FRAME_NAMES.keys()
                                    or "B_NEC" in c)
            # Avoid conflict with 2D AOB_FAC Quality variable
            # when accessing AUX_OBS Quality
            if any(["AUX_OBS" in s for s in self.sources]):
                columns_to_expand.discard("Quality")
        else:
            columns_to_expand = set()
        columns_standard = columns.difference(columns_to_expand)
        # Initialise dataframe with Timestamp as index
        df = pandas.DataFrame(index=self.get_variable("Timestamp"))
        df.index.name = "Timestamp"
        # Return empty dataframe, including column names
        #  when retrieval from server is empty
        if len(df.index) == 0:
            for column in columns_standard:
                df[column] = None
            for column in columns_to_expand:
                framename = DATANAMES_TO_FRAME_NAMES.get(column, "NEC")
                suffixes = FRAME_LABELS[framename]
                for suffix in suffixes:
                    df[column + "_" + str(suffix)] = None
            return df
        # Convert timestamps to datetime objects
        df.index = self._cdftime_to_datetime(df.index)
        # Separately add non-expanded and expanded columns
        for column in columns_standard:
            df[column] = list(self.get_variable(column))
        for column in columns_to_expand:
            vector_data = self.get_variable(column)
            framename = DATANAMES_TO_FRAME_NAMES.get(column, "NEC")
            suffixes = FRAME_LABELS[framename]
            if len(vector_data.shape) > 2:
                raise NotImplementedError("{}".format(column))
            if vector_data.shape[1] != len(suffixes):
                raise NotImplementedError("{}".format(column))
            for i, suffix in enumerate(suffixes):
                df[column + "_" + str(suffix)] = vector_data[:, i]
        return df

    def as_xarray_dataset(self, reshape=False):
        # NB currrently does not set the global metadata (attrs)
        #  (avoids issues with concatenating them)
        #  (this is done in ReturnedData)
        # Initialise dataset with time coordinate
        ds = xarray.Dataset(
            coords={"Timestamp":
                    self._cdftime_to_datetime(self.get_variable("Timestamp"))})
        # Add Spacecraft variable as Categorical to save memory
<<<<<<< HEAD
        ds["Spacecraft"] = (("Timestamp",), pandas.Categorical(
            self.get_variable("Spacecraft"), categories=ALLOWED_SPACECRFTS))
        datanames = set(self.variables)
        datanames.remove("Timestamp")
        datanames.remove("Spacecraft")
=======
        if "Spacecraft" in self.variables:
            ds["Spacecraft"] = (("Timestamp",), pandas.Categorical(
                self.get_variable("Spacecraft"), categories=ALLOWED_SPACECRFTS))
        datanames = set(self.variables) - {"Timestamp", "Spacecraft"}
>>>>>>> 325bcb6e
        # Loop through each variable available and append them to the Dataset,
        #  attaching the Timestamp coordinate to each.
        # Attach dimension names based on the name of the variable,
        #  with coordinate labels if available.
        dims_used = set()
        for dataname in datanames:
            data = self.get_variable(dataname)
            numdims = self.get_variable_numdims(dataname)
            # 1D case (scalar series)
            if numdims == 0:
                ds[dataname] = (("Timestamp",), data)
            # 2D case (vector series)
            elif numdims == 1:
                if "B_NEC" in dataname:
                    dimname = "NEC"
                    dims_used.add(dimname)
                elif dataname in DATANAMES_TO_FRAME_NAMES.keys():
                    dimname = DATANAMES_TO_FRAME_NAMES[dataname]
                    dims_used.add(dimname)
                else:
                    dimname = "%s_dim1" % dataname
                ds[dataname] = (("Timestamp", dimname),
                                self.get_variable(dataname))
            # 3D case (matrix series), e.g. QDBasis
            elif numdims == 2:
                dimname1 = "%s_dim1" % dataname
                dimname2 = "%s_dim2" % dataname
                ds[dataname] = (("Timestamp", dimname1, dimname2),
                                self.get_variable(dataname))
            else:
                raise NotImplementedError("%s: array too complicated" %
                                          dataname)
        # Add named coordinates
        for dimname, dimlabels in FRAME_LABELS.items():
            if dimname in dims_used:
                ds[dimname] = numpy.array(dimlabels)
                ds = ds.set_coords(dimname)
        #         ds[dimname].attrs["description"] = FRAME_DESCRIPTIONS.get(
        #             dimname, None)
        #         ds = ds.set_coords(dimname)
        # Reshape to a sensible higher dimensional structure
        # Currently only for GVO data, and without magnetic model values or auxiliaries
        # Inefficient as it is duplicating the data (ds -> ds2)
        if reshape:
            ds = self.reshape_dataset(ds)
        # Add metadata of each variable
        for var in list(ds.data_vars) + list(ds.coords):
            try:
                ds[var].attrs["units"] = self.get_variable_units(var)
            except KeyError:
                ds[var].attrs["units"] = ""
            try:
                ds[var].attrs["description"] = self.get_variable_description(var)
            except KeyError:
                ds[var].attrs["description"] = FRAME_DESCRIPTIONS.get(var, "")
        # Remove unused Timestamp unit (-)
        # for xarray 0.17 compatibility when writing to netcdf
        ds["Timestamp"].attrs.pop("units", None)
        return ds

    @staticmethod
    def reshape_dataset(ds):
        if "SiteCode" in ds.data_vars:
            codevar = "SiteCode"
        elif "IAGA_code" in ds.data_vars:
            codevar = "IAGA_code"
        else:
            raise NotImplementedError(
                """
                Only available for GVO dataset where the "SiteCode"
                parameter has been requested, or OBS dataset with "IAGA_code"
                """
            )
        # Create integer "Site" identifier based on SiteCode / IAGA_code
        sites = dict(enumerate(sorted(set(ds[codevar].values))))
        sites_inv = {v: k for k, v in sites.items()}
        if len(sites) == 0:
            _ds_locs = ds
        else:
            # Identify (V)OBS locations and mapping from integer "Site" identifier
            pos_vars = ["Longitude", "Latitude", "Radius", codevar]
            _ds_locs = next(iter(ds[pos_vars].groupby("Timestamp")))[1]
            if len(sites) > 1:
                _ds_locs = _ds_locs.drop(("Timestamp")).rename({"Timestamp": "Site"})
            else:
                _ds_locs = _ds_locs.drop(("Timestamp")).expand_dims("Site")
            _ds_locs["Site"] = [sites_inv.get(code) for code in _ds_locs[codevar].values]
            _ds_locs = _ds_locs.sortby("Site")
        # Create dataset initialised with the (V)OBS positional info as coords
        # and datavars (empty) reshaped to (Site, Timestamp, ...)
        t = numpy.unique(ds["Timestamp"])
        ds2 = xarray.Dataset(
            coords={
                "Timestamp": t,
                codevar: (("Site"), _ds_locs[codevar].data),
                "Latitude": ("Site", _ds_locs["Latitude"].data),
                "Longitude": ("Site", _ds_locs["Longitude"].data),
                "Radius": ("Site", _ds_locs["Radius"].data),
                "NEC": ["N", "E", "C"]
            },
        )
        # (Dropping unused Spacecraft var)
        data_vars = set(ds.data_vars) - {"Latitude", "Longitude", "Radius", codevar, "Spacecraft"}
        N_sites = len(_ds_locs[codevar])
        # Create empty data variables to be infilled
        for var in data_vars:
            shape = [N_sites, len(t), *ds[var].shape[1:]]
            ds2[var] = ("Site", *ds[var].dims), numpy.empty(shape, dtype=ds[var].dtype)
            ds2[var][...] = None
        # Loop through each (V)OBS site to infill the data
        if N_sites != 0:
            for k, _ds in dict(ds.groupby(codevar)).items():
                site = sites_inv.get(k)
                for var in data_vars:
                    ds2[var][site, ...] = _ds[var].values
        # Revert to using only the "SiteCode"/"IAGA_code" identifier
        ds2 = ds2.set_index({"Site": codevar})
        ds2 = ds2.rename({"Site": codevar})
        return ds2


def make_pandas_DataFrame_from_csv(csv_filename):
    """Load a csv file into a pandas.DataFrame

    Set the Timestamp as a datetime index.

    Args:
        csv_filename (str)

    Returns:
        pandas.DataFrame

    """
    try:
        df = pandas.read_csv(csv_filename)
    except Exception:
        raise Exception("Bad or empty csv.")
    # Convert to datetime objects
    df['Timestamp'] = df['Timestamp'].apply(
        time_util.parse_datetime)
    # Convert the columns of vectors from strings to lists
    # Returns empty dataframe when retrieval from server is empty
    if len(df) != 0:
        # Convert the columns of vectors from strings to lists
        for col in df:
            if type(df[col][0]) is str:
                if df[col][0][0] == '{':
                    df[col] = df[col].apply(
                        lambda x: [
                            float(y) for y in x.strip('{}').split(';')
                        ])
    df.set_index('Timestamp', inplace=True)
    return df


class ReturnedDataFile(object):
    """For handling individual files returned from the server.

    Holds the data returned from the server and the data type.
    Data is held in a NamedTemporaryFile, which is automatically closed and
    destroyed when it goes out of scope.
    Provides output to different file types and data objects.

    """

    def __init__(self, filetype=None, tmpdir=None):
        self._supported_filetypes = ("csv", "cdf", "nc")
        self.filetype = str() if filetype is None else filetype
        if tmpdir is not None:
            if not os.path.exists(tmpdir):
                raise Exception("tmpdir does not exist")
        if os.name == "nt":
            self._file = tempfile.NamedTemporaryFile(
                prefix="vires_", dir=tmpdir, delete=False)
            self._file.close()
            atexit.register(os.remove, self._file.name)
        else:
            self._file = tempfile.NamedTemporaryFile(
                prefix="vires_", dir=tmpdir)

    def __str__(self):
        return "viresclient ReturnedDataFile object of type " + \
               self.filetype + \
               "\nSave it to a file with .to_file('filename')" + \
               "\nLoad it as a pandas dataframe with .as_dataframe()" + \
               "\nLoad it as an xarray dataset with .as_xarray()"

    def open_cdf(self):
        """Returns the opened file as cdflib.CDF
        """
        return FileReader._open_cdf(self._file.name)

    def _write_new_data(self, data):
        """Replace the tempfile contents with 'data' (bytes)

        """
        if not isinstance(data, bytes):
            raise TypeError("data must be of type bytes")
        # If on Windows, the file will be closed so needs to be re-opened:
        with open(self._file.name, "wb") as temp_file:
            temp_file.write(data)

    def _write_file(self, filename):
        """Write the tempfile out to a regular file

        """
        with open(self._file.name, "rb") as temp_file:
            with open(filename, 'wb') as out_file:
                shutil.copyfileobj(temp_file, out_file)

    @property
    def filetype(self):
        """Filetype is one of ("csv", "cdf", "nc")
        """
        return self._filetype

    @filetype.setter
    def filetype(self, value):
        if not isinstance(value, str):
            raise TypeError("filetype must be a string")
        value = value.lower()
        if value not in self._supported_filetypes:
            raise TypeError("Chosen filetype must be one of: {}".format(
                            self._supported_filetypes
                            ))
        self._filetype = value

    @staticmethod
    def _check_outfile(path, path_extension, overwrite=False):
        """Check validity of path and extension, and if it exists already

        """
        if not isinstance(path, str):
            raise TypeError("path must be a string")
        if path.split('.')[-1].lower() != path_extension:
            raise TypeError("Filename extension should be {}".format(
                path_extension
                ))
        if os.path.isfile(path) and not overwrite:
            raise Exception(
                "File not written as it already exists and overwrite=False"
                )

    def to_file(self, path, overwrite=False):
        """Saves the data to the specified file.

        Only write to file if it does not yet exist, or if overwrite=True.
        Currently handles CSV and CDF formats.

        Args:
            path (str): path to the file to save as
            overwrite (bool): Will overwrite existing file if True

        """
        self._check_outfile(path, self.filetype, overwrite)
        self._write_file(path)
        print("Data written to", path)

    def to_netcdf(self, path, overwrite=False):
        """Saves the data as a netCDF4 file (this is compatible with HDF5)

        Extension should be .nc

        """
        self._check_outfile(path, 'nc', overwrite)
        # Convert to xarray Dataset
        ds = self.as_xarray()
        ds.to_netcdf(path)
        print("Data written to", path)

    def as_dataframe(self, expand=False):
        """Convert the data to a pandas DataFrame.

        Returns:
            pandas.DataFrame

        """
        if self.filetype == 'csv':
            if expand:
                raise NotImplementedError
            df = make_pandas_DataFrame_from_csv(self._file.name)
        elif self.filetype == 'cdf':
            with FileReader(self._file) as f:
                df = f.as_pandas_dataframe(expand=expand)
        return df

    def as_xarray(self, group=None, reshape=False):
        """Convert the data to an xarray Dataset.

        Note:
            Does not support csv

            Only supports scalar and 3D vectors (currently)

        Returns:
            xarray.Dataset

        """
        if self.filetype == 'csv':
            raise NotImplementedError("csv to xarray is not supported")
        elif self.filetype == 'cdf':
            with FileReader(self._file) as f:
                ds = f.as_xarray_dataset(reshape=reshape)
        elif self.filetype == 'nc':
            ds = xarray.open_dataset(self._file.name, group=group)
        ds.attrs["Sources"] = self.sources
        return ds

    @property
    def sources(self):
        with FileReader(self._file) as f:
            sources = f.sources
        return sources

    @property
    def magnetic_models(self):
        with FileReader(self._file) as f:
            magnetic_models = f.magnetic_models
        return magnetic_models

    @property
    def range_filters(self):
        with FileReader(self._file) as f:
            range_filters = f.range_filters
        return range_filters


class ReturnedData(object):
    """Flexible object for working with data returned from the server

    Holds a list of ReturnedDataFile objects under self.contents

    Example usage::

        ...
        data = request.get_between(..., ...)
        data.sources
        data.range_filters
        data.magnetic_models
        data.as_xarray()
        data.as_dataframe(expand=True)
        data.to_file()

    """

    def __init__(self, filetype=None, N=1, tmpdir=None):
        self.contents = [ReturnedDataFile(filetype=filetype, tmpdir=tmpdir)
                         for i in range(N)]
        # filetype checking / conversion has been done in ReturnedDataFile
        self.filetype = self.contents[0].filetype

    def __str__(self):
        return "viresclient ReturnedData object of type "+self.filetype +\
            "\nSave it to a file with .to_file('filename')" + \
            "\nLoad it as a pandas dataframe with .as_dataframe()" + \
            "\nLoad it as an xarray dataset with .as_xarray()"

    @property
    def filetype(self):
        """Filetype string
        """
        return self._filetype

    @filetype.setter
    def filetype(self, value):
        if not isinstance(value, str):
            raise TypeError("filetype must be a string")
        self._filetype = value

    @property
    def sources(self):
        """ Get list of source product identifiers.
        """
        sources = set()
        for item in self._contents:
            sources.update(item.sources)
        return sorted(sources)

    @property
    def magnetic_models(self):
        """ Get list of magnetic models used.
        """
        models = set()
        for item in self._contents:
            models.update(item.magnetic_models)
        return sorted(models)

    @property
    def range_filters(self):
        """ Get list of filters applied.
        """
        filters = set()
        for item in self._contents:
            filters.update(item.range_filters)
        return sorted(filters)

    @property
    def contents(self):
        """List of ReturnedDataFile objects
        """
        return self._contents

    @contents.setter
    def contents(self, value):
        if not isinstance(value, list):
            raise TypeError("ReturnedData.contents should be a list")
        for i in value:
            if not isinstance(i, ReturnedDataFile):
                raise TypeError(
                    "Items in ReturnedData.contents should be"
                    "of type ReturnedDataFile")
        self._contents = value

    def as_dataframe(self, expand=False):
        """Convert the data to a pandas DataFrame.

        If expand is True, expand some columns, e.g.:

        B_NEC -> B_NEC_N, B_NEC_E, B_NEC_C

        B_VFM -> B_VFM_i, B_VFM_j, B_VFM_k

        Args:
            expand (bool)

        Returns:
            pandas.DataFrame

        """
        return pandas.concat(
            [d.as_dataframe(expand=expand) for d in self.contents])

    def as_xarray(self, reshape=False):
        """Convert the data to an xarray Dataset.

        Args:
            reshape (bool): Reshape to a convenient higher dimensional form

        Returns:
            xarray.Dataset

        """
        # ds_list is a list of xarray.Dataset objects
        #  - they are created from each file in self.contents
        # Some of them may be empty because of the time window they cover
        #  and the filtering that has been applied.
        ds_list = []
        for i, data in enumerate(self.contents):
            ds_part = data.as_xarray(reshape=reshape)
            if ds_part is None:
                print("Warning: ",
                      "Unable to create dataset from part {} of {}".format(
                        i+1, len(self.contents)),
                      "\n(This part is likely empty)")
            else:
                # Collect the non-empty Datasets
                ds_list.append(ds_part)
        if len(ds_list) == 1:
            ds = ds_list[0]
        else:
            ds_list = [i for i in ds_list if i is not None]
            if ds_list == []:
                return None
            ds = xarray.concat(ds_list, dim="Timestamp")
        # # Test this other option:
        # ds = self.contents[0].as_xarray()
        # for d in self.contents[1:]:
        #     ds = xarray.concat([ds, d.as_xarray()], dim="Timestamp")
        # return ds
        #
        # https://github.com/pydata/xarray/issues/1379
        # concat is slow. Maybe try extracting numpy arrays and rebuilding ds

        # Set the original data sources and models used as metadata
        ds.attrs["Sources"] = self.sources
        ds.attrs["MagneticModels"] = self.magnetic_models
        ds.attrs["RangeFilters"] = self.range_filters
        return ds

    def to_files(self, paths, overwrite=False):
        """Saves the data to the specified files.

        Only write to file if it does not yet exist, or if overwrite=True.
        Currently handles CSV and CDF formats.

        Args:
            paths (list of str): paths to the files to save as
            overwrite (bool): Will overwrite existing file if True

        """
        nfiles = len(self.contents)
        if not isinstance(paths, list) or not isinstance(paths[0], str):
            raise TypeError("paths must be a list of strings")
        if len(paths) != nfiles:
            raise Exception(
                "Number of paths must equal number of files ({})".format(
                    nfiles
                ))
        for path, retdata in zip(paths, self.contents):
            retdata.to_file(path, overwrite)

    def to_file(self, path, overwrite=False):
        """Saves the data to the specified file, when data is only in one file.

        Only write to file if it does not yet exist, or if overwrite=True.
        Currently handles CSV and CDF formats.

        .. note::

            This is currently only implemented for smaller data when the
            request has not been split into multiple requests - the limit is
            the equivalent of 50 days of 1Hz measurements. In these situations,
            you can still load the data as pandas/xarray objects (the contents
            of each file is automatically concatenated) and save them as a
            different file type. Or use ``.to_files()`` to save the split data
            directly.

        Args:
            path (str): path to the file to save as
            overwrite (bool): Will overwrite existing file if True

        """
        if len(self.contents) != 1:
            raise NotImplementedError(
                "Data is split into multiple files. Use .to_files instead")
        self.contents[0].to_file(path, overwrite)<|MERGE_RESOLUTION|>--- conflicted
+++ resolved
@@ -216,18 +216,10 @@
             coords={"Timestamp":
                     self._cdftime_to_datetime(self.get_variable("Timestamp"))})
         # Add Spacecraft variable as Categorical to save memory
-<<<<<<< HEAD
-        ds["Spacecraft"] = (("Timestamp",), pandas.Categorical(
-            self.get_variable("Spacecraft"), categories=ALLOWED_SPACECRFTS))
-        datanames = set(self.variables)
-        datanames.remove("Timestamp")
-        datanames.remove("Spacecraft")
-=======
         if "Spacecraft" in self.variables:
             ds["Spacecraft"] = (("Timestamp",), pandas.Categorical(
                 self.get_variable("Spacecraft"), categories=ALLOWED_SPACECRFTS))
         datanames = set(self.variables) - {"Timestamp", "Spacecraft"}
->>>>>>> 325bcb6e
         # Loop through each variable available and append them to the Dataset,
         #  attaching the Timestamp coordinate to each.
         # Attach dimension names based on the name of the variable,
