--- conflicted
+++ resolved
@@ -321,16 +321,12 @@
         "FAC": ["SW_OPER_FAC{}TMS_2F".format(x) for x in "ABC_"],
         "EEF": ["SW_OPER_EEF{}TMS_2F".format(x) for x in "AB"],
         "IPD": ["SW_OPER_IPD{}IRR_2F".format(x) for x in "ABC"],
-<<<<<<< HEAD
         "AEJ_LPL": ["SW_OPER_AEJ{}LPL_2F".format(x) for x in "ABC"],
         "AEJ_LPS": ["SW_OPER_AEJ{}LPS_2F".format(x) for x in "ABC"],
         "AEJ_PBL": ["SW_OPER_AEJ{}PBL_2F".format(x) for x in "ABC"],
         "AEJ_PBS": ["SW_OPER_AEJ{}PBS_2F".format(x) for x in "ABC"],
         "AOB_FAC": ["SW_OPER_AOB{}FAC_2F".format(x) for x in "ABC"],
         "AEJ_PBS:PGMFD": ["SW_OPER_AEJ{}PBS_2F:PGMFD".format(x) for x in "ABC"],
-        }
-
-=======
         }
 
     # These are not necessarily real sampling steps, but are good enough to use
@@ -345,7 +341,6 @@
         "IPD": "PT1S",
     }
 
->>>>>>> 31489747
     PRODUCT_VARIABLES = {
         "MAG": [
             "F", "dF_AOCS", "dF_other", "F_error", "B_VFM", "B_NEC", "dB_Sun",
@@ -378,7 +373,6 @@
             "IBI_flag", "Ionosphere_region_flag", "IPIR_index",
             "Ne_quality_flag", "TEC_STD"
             ],
-<<<<<<< HEAD
         "AEJ_LPL": ["Latitude_QD", "Longitude_QD", "MLT_QD", "J", "J_QD"],
         "AEJ_LPS": [
             "Latitude_QD", "Longitude_QD", "MLT_QD",
@@ -396,8 +390,6 @@
             "Boundary_Flag", "Quality", "Pair_Indicator"
             ],
         "AEJ_PBS:PGMFD": ["B_NEC"],
-=======
->>>>>>> 31489747
         }
 
     AUXILIARY_VARIABLES = [
@@ -414,16 +406,10 @@
 
     MAGNETIC_MODEL_VARIABLES = ["F", "B_NEC"]
 
-<<<<<<< HEAD
-    MAGENTIC_MODELS = [
-        "IGRF12", "LCS-1", "MF7", "CHAOS-6-Core", "CHAOS-6-Static",
-        "CHAOS-6-MMA-Primary", "CHAOS-6-MMA-Secondary",
-=======
     MAGNETIC_MODELS = [
         "IGRF12", "LCS-1", "MF7",
         "CHAOS-Core", "CHAOS-Static", "CHAOS-MMA-Primary", "CHAOS-MMA-Secondary",
         "CHAOS-6-Core", "CHAOS-6-Static", "CHAOS-6-MMA-Primary", "CHAOS-6-MMA-Secondary",
->>>>>>> 31489747
         "MCO_SHA_2C", "MCO_SHA_2D", "MLI_SHA_2C", "MLI_SHA_2D",
         "MMA_SHA_2C-Primary", "MMA_SHA_2C-Secondary",
         "MMA_SHA_2F-Primary", "MMA_SHA_2F-Secondary",
@@ -457,14 +443,9 @@
         return {
             "collections": cls.COLLECTIONS,
             "collections_to_keys": collections_to_keys,
-<<<<<<< HEAD
-            "measurements": cls.PRODUCT_VARIABLES,
-            "models": cls.MAGENTIC_MODELS,
-=======
             "collection_sampling_steps": cls.COLLECTION_SAMPLING_STEPS,
             "measurements": cls.PRODUCT_VARIABLES,
             "models": cls.MAGNETIC_MODELS,
->>>>>>> 31489747
             "model_variables": cls.MAGNETIC_MODEL_VARIABLES,
             "auxiliaries": cls.AUXILIARY_VARIABLES,
             }
