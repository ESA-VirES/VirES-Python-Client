--- conflicted
+++ resolved
@@ -414,13 +414,10 @@
         'CryoSat-2': None,
     }
 
-<<<<<<< HEAD
-=======
     CONJUNCTION_MISISON_SPACECRAFT_PAIRS = {
         (('Swarm', 'A'), ('Swarm', 'B')),
     }
 
->>>>>>> 325bcb6e
     COLLECTIONS = {
         "MAG": ["SW_OPER_MAG{}_LR_1B".format(x) for x in "ABC"],
         "MAG_HR": ["SW_OPER_MAG{}_HR_1B".format(x) for x in "ABC"],
@@ -734,11 +731,7 @@
             "B_FGM1", "B_FGM2", "B_FGM3", "q_NEC_CRF", "q_error",
         ],
         "MAG_GRACE": [
-<<<<<<< HEAD
-            "F", "B_NEC", "B_NEC_raw", "B_FGM", "B_mod_NEC",
-=======
             "F", "B_NEC", "B_NEC_raw", "B_FGM",
->>>>>>> 325bcb6e
             "q_NEC_CRF", "q_error",
         ],
         "MAG_GFO": [
@@ -1319,41 +1312,9 @@
         start_orbit = int(start_orbit)
         end_orbit = int(end_orbit)
 
-<<<<<<< HEAD
-        if mission not in self.MISSION_SPACECRAFTS:
-            raise ValueError(
-                f"Invalid mission {mission}!"
-                f"Allowed options are: {','.join(self.MISSION_SPACECRAFTS)}"
-            )
-
-        # Change to spacecraft = "A" etc. for this request
-        spacecraft = str(spacecraft) if spacecraft is not None else None
-        if mission == "Swarm" and spacecraft in ("Alpha", "Bravo", "Charlie"):
-            spacecraft = spacecraft[0]
-
-        if self.MISSION_SPACECRAFTS[mission]:
-            # missions with required spacecraft id
-            if not spacecraft:
-                raise ValueError(
-                    f"The {mission} spacecraft is required!"
-                    f"Allowed options are: {','.join(self.MISSION_SPACECRAFTS[mission])}"
-                )
-            if spacecraft not in self.MISSION_SPACECRAFTS[mission]:
-                raise ValueError(
-                    f"Invalid {mission} spacecraft! "
-                    f"Allowed options are: {','.join(self.MISSION_SPACECRAFTS[mission])}"
-                )
-
-        elif spacecraft: # mission without spacecraft id
-            raise ValueError(
-                f"No {mission} spacecraft shall be specified! "
-                "Set spacecraft to None."
-            )
-=======
         # Change to spacecraft = "A" etc. for this request
         spacecraft = self._fix_spacecraft(mission, spacecraft)
         self._check_mission_spacecraft(mission, spacecraft)
->>>>>>> 325bcb6e
 
         templatefile = TEMPLATE_FILES["times_from_orbits"]
         template = JINJA2_ENVIRONMENT.get_template(templatefile)
@@ -1370,8 +1331,6 @@
         end_time = parse_datetime(responsedict['end_time'])
         return start_time, end_time
 
-<<<<<<< HEAD
-=======
     def _fix_spacecraft(self, mission, spacecraft):
         # Change to spacecraft = "A" etc. for this request
         spacecraft = str(spacecraft) if spacecraft is not None else None
@@ -1406,7 +1365,6 @@
             )
 
 
->>>>>>> 325bcb6e
     def get_orbit_number(self, spacecraft, input_time, mission="Swarm"):
         """Translate a time to an orbit number.
 
