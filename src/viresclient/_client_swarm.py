# pylint: disable=missing-docstring, invalid-name,line-too-long

import datetime
import json
import os
import sys
from collections import OrderedDict
from io import StringIO
from textwrap import dedent
from warnings import warn

from pandas import read_csv
from tqdm import tqdm

from ._client import DEFAULT_LOGGING_LEVEL, TEMPLATE_FILES, ClientRequest, WPSInputs
from ._data import CONFIG_SWARM
from ._data_handling import ReturnedDataFile
from ._wps.environment import JINJA2_ENVIRONMENT
from ._wps.time_util import parse_datetime

TEMPLATE_FILES = {
    **TEMPLATE_FILES,
    "sync": "vires_fetch_filtered_data.xml",
    "async": "vires_fetch_filtered_data_async.xml",
    "model_info": "vires_get_model_info.xml",
    "times_from_orbits": "vires_times_from_orbits.xml",
    "get_observatories": "vires_get_observatories.xml",
    "get_conjunctions": "vires_get_conjunctions.xml",
}

REFERENCES = {
    "General Swarm": (
        " Swarm Data Handbook, https://earth.esa.int/web/guest/missions/esa-eo-missions/swarm/data-handbook ",
        " The Swarm Satellite Constellation Application and Research Facility (SCARF) and Swarm data products, https://doi.org/10.5047/eps.2013.07.001 ",
        " Swarm Science Data Processing and Products (2013), https://link.springer.com/journal/40623/65/11/page/1 ",
        " Special issue “Swarm science results after 2 years in space (2016), https://www.springeropen.com/collections/swsr ",
        " Earth's Magnetic Field: Understanding Geomagnetic Sources from the Earth's Interior and its Environment (2017), https://link.springer.com/journal/11214/206/1/page/1 ",
    )
}

MODEL_REFERENCES = {
    "IGRF": (
        " International Geomagnetic Reference Field 14 (https://doi.org/10.5281/zenodo.14012302) ",
        " https://www.ncei.noaa.gov/products/international-geomagnetic-reference-field ",
    ),
    "CHAOS-Core": (
        "CHAOS-8 Core field (SH degrees 1-20)",
        " http://www.spacecenter.dk/files/magnetic-models/CHAOS-8/ ",
    ),
    "CHAOS-Static": (
        "CHAOS-8 crust field (SH degrees 21-185)",
        " http://www.spacecenter.dk/files/magnetic-models/CHAOS-8/ ",
    ),
    "CHAOS-MMA-Primary": (
        "CHAOS-8 Primary (external) magnetospheric field",
        " http://www.spacecenter.dk/files/magnetic-models/CHAOS-8/ ",
    ),
    "CHAOS-MMA-Secondary": (
        "CHAOS-8 Secondary (internal) magnetospheric field",
        " http://www.spacecenter.dk/files/magnetic-models/CHAOS-8/ ",
    ),
    "MF7": (
        "MF7 crustal field model, derived from CHAMP satellite observations",
        " http://geomag.org/models/MF7.html",
    ),
    "LCS-1": (
        "The LCS-1 high-resolution lithospheric field model, derived from CHAMP and Swarm satellite observations",
        " http://www.spacecenter.dk/files/magnetic-models/LCS-1/",
    ),
    "MCO_SHA_2C": (
        "[Comprehensive Inversion]: Core field of CIY4",
        " A comprehensive model of Earth’s magnetic field determined from 4 years of Swarm satellite observations, https://doi.org/10.1186/s40623-018-0896-3 ",
        "Validation: ftp://swarm-diss.eo.esa.int/Level2longterm/MCO/SW_OPER_MCO_VAL_2C_20131201T000000_20180101T000000_0401.ZIP ",
    ),
    "MCO_SHA_2D": (
        "[Dedicated Chain]: Core field",
        "An algorithm for deriving core magnetic field models from the Swarm data set, https://doi.org/10.5047/eps.2013.07.005 ",
        "Validation: ftp://swarm-diss.eo.esa.int/Level2longterm/MCO/SW_OPER_MCO_VAL_2D_20131126T000000_20180101T000000_0401.ZIP ",
    ),
    "MLI_SHA_2C": (
        "[Comprehensive Inversion]: Lithospheric field of CIY4",
        "Validation: ftp://swarm-diss.eo.esa.int/Level2longterm/MLI/SW_OPER_MLI_VAL_2C_00000000T000000_99999999T999999_0401.ZIP",
    ),
    "MLI_SHA_2D": (
        "[Dedicated Chain]: Lithospheric field",
        " Swarm SCARF Dedicated Lithospheric Field Inversion chain, https://doi.org/10.5047/eps.2013.07.008 ",
        " Validation: ftp://swarm-diss.eo.esa.int/Level2longterm/MLI/SW_OPER_MLI_VAL_2D_00000000T000000_99999999T999999_0401.ZIP ",
    ),
    "MLI_SHA_2E": (
        "[Extended dedicated chain]: Lithospheric field",
        " Joint inversion of Swarm, CHAMP, and WDMAM data ",
        " https://swarm-diss.eo.esa.int/?do=download&file=swarm%2FLevel2longterm%2FMLI%2FSW_OPER_MLI_VAL_2E_00000000T000000_99999999T999999_0502.ZIP ",
    ),
    "MMA_SHA_2C-Primary": (
        "[Comprehensive Inversion]: Primary (external) magnetospheric field of CIY4",
        "Validation: ftp://swarm-diss.eo.esa.int/Level2longterm/MMA/SW_OPER_MMA_VAL_2C_20131201T000000_20180101T000000_0401.ZIP",
    ),
    "MMA_SHA_2C-Secondary": (
        "[Comprehensive Inversion]: Secondary (internal/induced) magnetospheric field of CIY4",
    ),
    "MMA_SHA_2F-Primary": (
        "[Fast-Track Product]: Primary (external) magnetospheric field",
        " Rapid modelling of the large-scale magnetospheric field from Swarm satellite data, https://doi.org/10.5047/eps.2013.09.003 ",
    ),
    "MMA_SHA_2F-Secondary": (
        "[Fast-Track Product]: Secondary (internal/induced) magnetospheric field",
    ),
    "MIO_SHA_2C-Primary": (
        "[Comprehensive Inversion]: Primary (external) ionospheric field of CIY4",
        "Validation: ftp://swarm-diss.eo.esa.int/Level2longterm/MIO/SW_OPER_MIO_VAL_2C_00000000T000000_99999999T999999_0401.ZIP ",
    ),
    "MIO_SHA_2C-Secondary": (
        "[Comprehensive Inversion]: Secondary (external/induced) ionospheric field of CIY4",
    ),
    "MIO_SHA_2D-Primary": (
        "[Dedicated Chain]: Primary (external) ionospheric field, DIFI",
        " Swarm SCARF dedicated ionospheric field inversion chain, https://doi.org/10.5047/eps.2013.08.006 ",
        " First results from the Swarm Dedicated Ionospheric Field Inversion chain, https://doi.org/10.1186/s40623-016-0481-6 ",
        " http://geomag.colorado.edu/difi-3 ",
        "Validation: ftp://swarm-diss.eo.esa.int/Level2longterm/MIO/SW_OPER_MIO_VAL_2D_20131201T000000_20171231T235959_0402.ZIP ",
    ),
    "MIO_SHA_2D-Secondary": (
        "[Dedicated Chain]: Secondary (external/induced) ionospheric field, DIFI",
    ),
    "AMPS": ("AMPS - associated magnetic field, https://github.com/klaundal/pyAMPS",),
    "MCO_SHA_2X": ("Alias for 'CHAOS-Core'",),
    "CHAOS": (
        "Alias for 'CHAOS-Core' + 'CHAOS-Static' + 'CHAOS-MMA-Primary' + 'CHAOS-MMA-Secondary'",
    ),
    "CHAOS-MMA": ("Alias for 'CHAOS-MMA-Primary' + 'CHAOS-MMA-Secondary'",),
    "MMA_SHA_2C": ("Alias for 'MMA_SHA_2C-Primary' + 'MMA_SHA_2C-Secondary'",),
    "MMA_SHA_2F": ("Alias for 'MMA_SHA_2F-Primary' + 'MMA_SHA_2F-Secondary'",),
    "MIO_SHA_2C": ("Alias for 'MIO_SHA_2C-Primary' + 'MIO_SHA_2C-Secondary'",),
    "MIO_SHA_2D": ("Alias for 'MIO_SHA_2D-Primary' + 'MIO_SHA_2D-Secondary'",),
    "SwarmCI": (
        "Alias for 'MCO_SHA_2C' + 'MLI_SHA_2C' + 'MIO_SHA_2C-Primary' + 'MIO_SHA_2C-Secondary' + 'MMA_SHA_2C-Primary' + 'MMA_SHA_2C-Secondary'",
    ),
}

DEPRECATED_MODELS = {}

COLLECTION_REFERENCES = {
    "MAG": (
        " https://earth.esa.int/web/guest/missions/esa-eo-missions/swarm/data-handbook/level-1b-product-definitions#MAGX_LR_1B_Product ",
    ),
    "MAG_HR": (
        "https://earth.esa.int/web/guest/missions/esa-eo-missions/swarm/data-handbook/level-1b-product-definitions#MAGX_HR_1B_Product ",
    ),
    "EFI": (
        " https://earth.esa.int/web/guest/missions/esa-eo-missions/swarm/data-handbook/level-1b-product-definitions#EFIX_LP_1B_Product ",
    ),
    "IBI": (
        " https://earth.esa.int/web/guest/missions/esa-eo-missions/swarm/data-handbook/level-2-product-definitions#IBIxTMS_2F ",
        " https://earth.esa.int/documents/10174/1514862/Swarm_L2_IBI_product_description ",
    ),
    "TEC": (
        " https://earth.esa.int/web/guest/missions/esa-eo-missions/swarm/data-handbook/level-2-product-definitions#TECxTMS_2F ",
        " https://earth.esa.int/documents/10174/1514862/Swarm_Level-2_TEC_Product_Description ",
    ),
    "FAC": (
        " https://earth.esa.int/web/guest/missions/esa-eo-missions/swarm/data-handbook/level-2-product-definitions#FAC_TMS_2F ",
        " https://earth.esa.int/web/guest/missions/esa-eo-missions/swarm/data-handbook/level-2-product-definitions#FACxTMS_2F ",
        " https://earth.esa.int/documents/10174/1514862/Swarm_L2_FAC_single_product_description ",
        " https://earth.esa.int/documents/10174/1514862/Swarm-L2-FAC-Dual-Product-Description ",
    ),
    "EEF": (
        " https://earth.esa.int/web/guest/missions/esa-eo-missions/swarm/data-handbook/level-2-product-definitions#EEFxTMS_2F ",
        " https://earth.esa.int/documents/10174/1514862/Swarm-Level-2-EEF-Product-Description ",
    ),
    "IPD": (
        " https://earth.esa.int/web/guest/missions/esa-eo-missions/swarm/data-handbook/level-2-product-definitions#IPDxIPR_2F ",
    ),
    "AUX_OBSH": ("https://doi.org/10.5047/eps.2013.07.011",),
    "AUX_OBSM": ("https://doi.org/10.5047/eps.2013.07.011",),
    "AUX_OBSS": ("https://doi.org/10.5047/eps.2013.07.011",),
    "VOBS_SW_1M": ("https://earth.esa.int/eogateway/activities/gvo",),
    "AEJ_LPL": ("https://earth.esa.int/eogateway/activities/swarm-aebs",),
    "AEJ_LPS": ("https://earth.esa.int/eogateway/activities/swarm-aebs",),
    "AEJ_PBL": ("https://earth.esa.int/eogateway/activities/swarm-aebs",),
    "AEJ_PBS": ("https://earth.esa.int/eogateway/activities/swarm-aebs",),
    "AOB_FAC": ("https://earth.esa.int/eogateway/activities/swarm-aebs",),
    "MIT_LP": (
        "https://earth.esa.int/eogateway/activities/plasmapause-related-boundaries-in-the-topside-ionosphere-as-derived-from-swarm-measurements",
    ),
    "MIT_TEC": (
        "https://earth.esa.int/eogateway/activities/plasmapause-related-boundaries-in-the-topside-ionosphere-as-derived-from-swarm-measurements",
    ),
    "PPI_FAC": (
        "https://earth.esa.int/eogateway/activities/plasmapause-related-boundaries-in-the-topside-ionosphere-as-derived-from-swarm-measurements",
    ),
    "MAG_CHAMP": ("https://doi.org/10.5880/GFZ.2.3.2019.004",),
    "MAG_CS": ("https://doi.org/10.1186/s40623-020-01171-9",),
    "MAG_GRACE": ("https://doi.org/10.1186/s40623-021-01373-9",),
    "MAG_GFO": ("https://doi.org/10.1186/s40623-021-01364-w",),
    "MAG_GFO_ML": ("https://doi.org/10.5880/GFZ.2.3.2023.001",),
    "EFI_IDM": (
        "https://earth.esa.int/eogateway/documents/20142/2860886/SLIDEM_Product_Definition.pdf",
    ),
    "MAG_GOCE": ("https://doi.org/10.5880/GFZ.2.3.2022.001",),
    "MAG_GOCE_ML": ("https://doi.org/10.5880/GFZ.2.3.2022.002",),
    "EFI_TIE": (
        "https://earth.esa.int/eogateway/activities/swarm-ion-temperature-estimation",
    ),
    "EFI_TCT02": (
        "https://earth.esa.int/eogateway/documents/20142/37627/swarm-EFI-TII-cross-track-flow-dataset-release-notes.pdf",
    ),
    "EFI_TCT16": (
        "https://earth.esa.int/eogateway/documents/20142/37627/swarm-EFI-TII-cross-track-flow-dataset-release-notes.pdf",
    ),
    "DNS_POD": ("https://swarmhandbook.earth.esa.int/catalogue/SW_DNSxPOD_2_",),
    "DNS_ACC": ("https://swarmhandbook.earth.esa.int/catalogue/SW_DNSxACC_2_",),
    "DNS_ACC_CHAMP": ("https://swarmhandbook.earth.esa.int/catalogue/CH_DNS_ACC_2_",),
    "DNS_ACC_GRACE": ("https://swarmhandbook.earth.esa.int/catalogue/GR_DNSxACC_2_",),
    "DNS_ACC_GFO": ("https://swarmhandbook.earth.esa.int/catalogue/GF_DNSxACC_2_",),
    "WND_ACC_CHAMP": ("https://swarmhandbook.earth.esa.int/catalogue/CH_WND_ACC_2_",),
    "WND_ACC_GRACE": ("https://swarmhandbook.earth.esa.int/catalogue/GR_WNDxACC_2_",),
    "WND_ACC_GFO": ("https://swarmhandbook.earth.esa.int/catalogue/GF_WNDxACC_2_",),
    "MM_CON_EPH_2_": ("https://swarmhandbook.earth.esa.int/catalogue/MM_CON_EPH_2_",),
<<<<<<< HEAD
    "NIX_TMS": ("https://swarmhandbook.earth.esa.int/catalogue/SW_NIX_TMS_2F",),
    "TIX_TMS": ("https://swarmhandbook.earth.esa.int/catalogue/SW_TIX_TMS_2F",),
=======
    "TEC_TIRO": (
        "https://swarmhandbook.earth.esa.int/catalogue/CH_TEC_TMS_2F",
        "https://swarmhandbook.earth.esa.int/catalogue/GR_TECxTMS_2F",
        "https://swarmhandbook.earth.esa.int/catalogue/GR_TECxTMS_2F",
    ),
    "NE_TIRO": (
        "https://swarmhandbook.earth.esa.int/catalogue/GR_NE__KBR_2F",
        "https://swarmhandbook.earth.esa.int/catalogue/GF_NE__KBR_2F",
    ),
    "ULF_MAG": ("https://swarmhandbook.earth.esa.int/catalogue/SW_ULFxMAG_2F",),
    "PC1_MAG": ("https://swarmhandbook.earth.esa.int/catalogue/SW_PC1xMAG_2F",),
>>>>>>> 061b896f
}
for mission in ("SW", "OR", "CH", "CR", "CO"):
    for cadence in ("1M", "4M"):
        COLLECTION_REFERENCES[f"VOBS_{mission}_{cadence}"] = (
            "https://earth.esa.int/eogateway/activities/gvo",
        )

DATA_CITATIONS = {
    "AUX_OBSH": "ftp://ftp.nerc-murchison.ac.uk/geomag/Swarm/AUX_OBS/hour/README",
    "AUX_OBSM": "ftp://ftp.nerc-murchison.ac.uk/geomag/Swarm/AUX_OBS/minute/README",
    "AUX_OBSS": "ftp://ftp.nerc-murchison.ac.uk/geomag/Swarm/AUX_OBS/second/README",
}

IAGA_CODES = CONFIG_SWARM.get("IAGA_CODES")

VOBS_SITES = CONFIG_SWARM.get("VOBS_SITES")


class SwarmWPSInputs(WPSInputs):
    """Holds the set of inputs to be passed to the request template for Swarm"""

    NAMES = [
        "collection_ids",
        "model_expression",
        "begin_time",
        "end_time",
        "variables",
        "filters",
        "sampling_step",
        "response_type",
        "custom_shc",
        "ignore_cached_models",
    ]

    def __init__(
        self,
        collection_ids=None,
        model_expression=None,
        begin_time=None,
        end_time=None,
        variables=None,
        filters=None,
        sampling_step=None,
        response_type=None,
        custom_shc=None,
        ignore_cached_models=False,
    ):
        # Set up default values
        # Obligatory - these must be replaced before the request is made
        self.collection_ids = None if collection_ids is None else collection_ids
        self.begin_time = None if begin_time is None else begin_time
        self.end_time = None if end_time is None else end_time
        self.response_type = None if response_type is None else response_type
        # Optional - these defaults will be used if not replaced before the
        #            request is made
        self.model_expression = "" if model_expression is None else model_expression
        self.variables = [] if variables is None else variables
        self.filters = None if filters is None else filters
        self.sampling_step = None if sampling_step is None else sampling_step
        self.custom_shc = None if custom_shc is None else custom_shc
        self.ignore_cached_models = ignore_cached_models

    @property
    def collection_ids(self):
        return self._collection_ids

    @collection_ids.setter
    def collection_ids(self, collection_ids):
        if isinstance(collection_ids, dict) or collection_ids is None:
            self._collection_ids = collection_ids
        else:
            raise TypeError("collection_ids must be a dict")

    @staticmethod
    def _spacecraft_from_collection(collection):
        """Identify spacecraft (or ground observatory name) from collection name."""
        if "AUX_OBS" in collection or "VOBS" in collection:
            name = collection
        elif collection[:3] == "SW_":
            # 12th character in name, e.g. SW_OPER_MAGx_LR_1B
            sc = collection[11]
            sc_to_name = {"A": "Alpha", "B": "Bravo", "C": "Charlie"}
            name = sc_to_name.get(sc, "NSC")
        else:
            name = collection
        return name

    def set_collections(self, collections):
        """Restructure given list of collections as dict required by VirES."""
        # Build the output dictionary in the form:
        #  {"Alpha": ["SW..A..", "SW..A.."], "Bravo": ["SW..B.."], "NSC": [..]}
        if isinstance(collections, list):
            collection_dict = {}
            for collection in collections:
                tag = self._spacecraft_from_collection(collection)
                if tag in collection_dict.keys():
                    collection_dict[tag].append(collection)
                else:
                    collection_dict[tag] = [collection]
            self.collection_ids = collection_dict
        else:
            raise TypeError("collections must be a list")

    @property
    def model_expression(self):
        return self._model_expression

    @model_expression.setter
    def model_expression(self, model_expression):
        if isinstance(model_expression, str):
            self._model_expression = model_expression
        else:
            raise TypeError("model_expression must be a string")

    @property
    def ignore_cached_models(self):
        return self._ignore_cached_models

    @ignore_cached_models.setter
    def ignore_cached_models(self, value):
        if isinstance(value, bool):
            self._ignore_cached_models = value
        else:
            raise TypeError

    @property
    def begin_time(self):
        return self._begin_time

    @begin_time.setter
    def begin_time(self, begin_time):
        if isinstance(begin_time, datetime.datetime) or begin_time is None:
            self._begin_time = begin_time
        else:
            raise TypeError

    @property
    def end_time(self):
        return self._end_time

    @end_time.setter
    def end_time(self, end_time):
        if isinstance(end_time, datetime.datetime) or end_time is None:
            self._end_time = end_time
        else:
            raise TypeError

    @property
    def variables(self):
        return self._variables

    @variables.setter
    def variables(self, variables):
        if isinstance(variables, list):
            self._variables = variables
        else:
            raise TypeError

    @property
    def filters(self):
        return self._filters

    @filters.setter
    def filters(self, filters):
        if isinstance(filters, str) or filters is None:
            self._filters = filters
        else:
            raise TypeError

    @property
    def sampling_step(self):
        return self._sampling_step

    @sampling_step.setter
    def sampling_step(self, sampling_step):
        if isinstance(sampling_step, str) or sampling_step is None:
            self._sampling_step = sampling_step
        else:
            raise TypeError

    @property
    def response_type(self):
        return self._response_type

    @response_type.setter
    def response_type(self, response_type):
        if isinstance(response_type, str) or response_type is None:
            self._response_type = response_type
        else:
            raise TypeError

    @property
    def custom_shc(self):
        return self._custom_shc

    @custom_shc.setter
    def custom_shc(self, custom_shc):
        if isinstance(custom_shc, str) or custom_shc is None:
            self._custom_shc = custom_shc
        else:
            raise TypeError


class SwarmRequest(ClientRequest):
    """Handles the requests to and downloads from the server.

    Examples:

        Retrieve data::

            from viresclient import SwarmRequest
            # Set up connection with server
            request = SwarmRequest("https://vires.services/ows")
            # Set collection to use
            request.set_collection("SW_OPER_MAGA_LR_1B")
            # Set mix of products to fetch:
            #  measurements (variables from the given collection)
            #  models (magnetic model predictions at spacecraft sampling points)
            #  auxiliaries (variables available with any collection)
            request.set_products(
                measurements=["F", "B_NEC"],
                models=["CHAOS-Core"],
                auxiliaries=["QDLat", "QDLon"],
                sampling_step="PT10S"
            )
            # Fetch data from a given time interval
            data = request.get_between(
                start_time="2014-01-01T00:00",
                end_time="2014-01-01T01:00"
            )
            # Load the data as an xarray.Dataset
            ds = data.as_xarray()

        Check what data are available::

            request.available_collections(details=False)
            request.available_measurements("MAG")
            request.available_auxiliaries()
            request.available_models(details=False)

    Args:
        url (str):
        token (str):
        config (str or ClientConfig):
        logging_level (str):

    """

    MISSION_SPACECRAFTS = {
        "Swarm": ["A", "B", "C"],
        "GRACE": ["1", "2"],
        "GRACE-FO": ["1", "2"],
        "CryoSat-2": None,
        "GOCE": None,
    }

    CONJUNCTION_MISSION_SPACECRAFT_PAIRS = {
        (("Swarm", "A"), ("Swarm", "B")),
    }

    FILE_OPTIONS = {
        "MM_CON_EPH_2_:crossover": {
            "time_variable": "time_1",
            "secondary_time_variables": ["time_2"],
        },
        "MM_CON_EPH_2_:plane_alignment": {"time_variable": "time"},
    }

    COLLECTIONS = {
        "MAG": [
            *(f"SW_OPER_MAG{x}_LR_1B" for x in "ABC"),
            *(f"SW_FAST_MAG{x}_LR_1B" for x in "ABC"),
        ],
        "MAG_HR": [
            *(f"SW_OPER_MAG{x}_HR_1B" for x in "ABC"),
            *(f"SW_FAST_MAG{x}_HR_1B" for x in "ABC"),
        ],
        "EFI": [
            *(f"SW_OPER_EFI{x}_LP_1B" for x in "ABC"),
            *(f"SW_FAST_EFI{x}_LP_1B" for x in "ABC"),
        ],
        "EFI_IDM": [f"SW_PREL_EFI{x}IDM_2_" for x in "ABC"],
        "EFI_TIE": [f"SW_OPER_EFI{x}TIE_2_" for x in "ABC"],
        "EFI_TCT02": [f"SW_EXPT_EFI{x}_TCT02" for x in "ABC"],
        "EFI_TCT16": [f"SW_EXPT_EFI{x}_TCT16" for x in "ABC"],
        "IBI": [f"SW_OPER_IBI{x}TMS_2F" for x in "ABC"],
        "TEC": [
            *(f"SW_OPER_TEC{x}TMS_2F" for x in "ABC"),
            *(f"SW_FAST_TEC{x}TMS_2F" for x in "ABC"),
        ],
        "FAC": [
            *(f"SW_OPER_FAC{x}TMS_2F" for x in "ABC_"),
            *(f"SW_FAST_FAC{x}TMS_2F" for x in "ABC"),
        ],
        "EEF": [f"SW_OPER_EEF{x}TMS_2F" for x in "ABC"],
        "IPD": [f"SW_OPER_IPD{x}IRR_2F" for x in "ABC"],
        "AEJ_LPL": [f"SW_OPER_AEJ{x}LPL_2F" for x in "ABC"],
        "AEJ_LPL:Quality": [f"SW_OPER_AEJ{x}LPL_2F:Quality" for x in "ABC"],
        "AEJ_LPS": [f"SW_OPER_AEJ{x}LPS_2F" for x in "ABC"],
        "AEJ_LPS:Quality": [f"SW_OPER_AEJ{x}LPS_2F:Quality" for x in "ABC"],
        "AEJ_PBL": [f"SW_OPER_AEJ{x}PBL_2F" for x in "ABC"],
        "AEJ_PBS": [f"SW_OPER_AEJ{x}PBS_2F" for x in "ABC"],
        "AEJ_PBS:GroundMagneticDisturbance": [
            f"SW_OPER_AEJ{x}PBS_2F:GroundMagneticDisturbance" for x in "ABC"
        ],
        "AOB_FAC": [f"SW_OPER_AOB{x}FAC_2F" for x in "ABC"],
        "AUX_OBSH": [
            "SW_OPER_AUX_OBSH2_",
            *[f"SW_OPER_AUX_OBSH2_:{code}" for code in IAGA_CODES],
        ],
        "AUX_OBSM": [
            "SW_OPER_AUX_OBSM2_",
            *[f"SW_OPER_AUX_OBSM2_:{code}" for code in IAGA_CODES],
        ],
        "AUX_OBSS": [
            "SW_OPER_AUX_OBSS2_",
            *[f"SW_OPER_AUX_OBSS2_:{code}" for code in IAGA_CODES],
        ],
        "VOBS_SW_1M": [
            "SW_OPER_VOBS_1M_2_",
            *[f"SW_OPER_VOBS_1M_2_:{site}" for site in VOBS_SITES],
        ],
        "VOBS_SW_4M": [
            "SW_OPER_VOBS_4M_2_",
            *[f"SW_OPER_VOBS_4M_2_:{site}" for site in VOBS_SITES],
        ],
        "VOBS_CH_1M": [
            "CH_OPER_VOBS_1M_2_",
            *[f"CH_OPER_VOBS_1M_2_:{site}" for site in VOBS_SITES],
        ],
        "VOBS_CR_1M": [
            "CR_OPER_VOBS_1M_2_",
            *[f"CR_OPER_VOBS_1M_2_:{site}" for site in VOBS_SITES],
        ],
        "VOBS_OR_1M": [
            "OR_OPER_VOBS_1M_2_",
            *[f"OR_OPER_VOBS_1M_2_:{site}" for site in VOBS_SITES],
        ],
        "VOBS_CO_1M": [
            "CO_OPER_VOBS_1M_2_",
            *[f"CO_OPER_VOBS_1M_2_:{site}" for site in VOBS_SITES],
        ],
        "VOBS_OR_4M": [
            "OR_OPER_VOBS_4M_2_",
            *[f"OR_OPER_VOBS_4M_2_:{site}" for site in VOBS_SITES],
        ],
        "VOBS_CH_4M": [
            "CH_OPER_VOBS_4M_2_",
            *[f"CH_OPER_VOBS_4M_2_:{site}" for site in VOBS_SITES],
        ],
        "VOBS_CR_4M": [
            "CR_OPER_VOBS_4M_2_",
            *[f"CR_OPER_VOBS_4M_2_:{site}" for site in VOBS_SITES],
        ],
        "VOBS_CO_4M": [
            "CO_OPER_VOBS_4M_2_",
            *[f"CO_OPER_VOBS_4M_2_:{site}" for site in VOBS_SITES],
        ],
        "VOBS_SW_1M:SecularVariation": [
            "SW_OPER_VOBS_1M_2_:SecularVariation",
            *[f"SW_OPER_VOBS_1M_2_:SecularVariation:{site}" for site in VOBS_SITES],
        ],
        "VOBS_SW_4M:SecularVariation": [
            "SW_OPER_VOBS_4M_2_:SecularVariation",
            *[f"SW_OPER_VOBS_4M_2_:SecularVariation:{site}" for site in VOBS_SITES],
        ],
        "VOBS_CH_1M:SecularVariation": [
            "CH_OPER_VOBS_1M_2_:SecularVariation",
            *[f"CH_OPER_VOBS_1M_2_:SecularVariation:{site}" for site in VOBS_SITES],
        ],
        "VOBS_CR_1M:SecularVariation": [
            "CR_OPER_VOBS_1M_2_:SecularVariation",
            *[f"CR_OPER_VOBS_1M_2_:SecularVariation:{site}" for site in VOBS_SITES],
        ],
        "VOBS_OR_1M:SecularVariation": [
            "OR_OPER_VOBS_1M_2_:SecularVariation",
            *[f"OR_OPER_VOBS_1M_2_:SecularVariation:{site}" for site in VOBS_SITES],
        ],
        "VOBS_CO_1M:SecularVariation": [
            "CO_OPER_VOBS_1M_2_:SecularVariation",
            *[f"CO_OPER_VOBS_1M_2_:SecularVariation:{site}" for site in VOBS_SITES],
        ],
        "VOBS_OR_4M:SecularVariation": [
            "OR_OPER_VOBS_4M_2_:SecularVariation",
            *[f"OR_OPER_VOBS_4M_2_:SecularVariation:{site}" for site in VOBS_SITES],
        ],
        "VOBS_CH_4M:SecularVariation": [
            "CH_OPER_VOBS_4M_2_:SecularVariation",
            *[f"CH_OPER_VOBS_4M_2_:SecularVariation:{site}" for site in VOBS_SITES],
        ],
        "VOBS_CR_4M:SecularVariation": [
            "CR_OPER_VOBS_4M_2_:SecularVariation",
            *[f"CR_OPER_VOBS_4M_2_:SecularVariation:{site}" for site in VOBS_SITES],
        ],
        "VOBS_CO_4M:SecularVariation": [
            "CO_OPER_VOBS_4M_2_:SecularVariation",
            *[f"CO_OPER_VOBS_4M_2_:SecularVariation:{site}" for site in VOBS_SITES],
        ],
        "MIT_LP": [f"SW_OPER_MIT{x}_LP_2F" for x in "ABC"],
        "MIT_LP:ID": [f"SW_OPER_MIT{x}_LP_2F:ID" for x in "ABC"],
        "MIT_TEC": [f"SW_OPER_MIT{x}TEC_2F" for x in "ABC"],
        "MIT_TEC:ID": [f"SW_OPER_MIT{x}TEC_2F:ID" for x in "ABC"],
        "PPI_FAC": [f"SW_OPER_PPI{x}FAC_2F" for x in "ABC"],
        "PPI_FAC:ID": [f"SW_OPER_PPI{x}FAC_2F:ID" for x in "ABC"],
        # Multi-mission magnetic products
        "MAG_CHAMP": ["CH_ME_MAG_LR_3"],
        "MAG_CS": ["CS_OPER_MAG"],
        "MAG_GRACE": ["GRACE_A_MAG", "GRACE_B_MAG"],
        "MAG_GFO": ["GF1_OPER_FGM_ACAL_CORR", "GF2_OPER_FGM_ACAL_CORR"],
        "MAG_GFO_ML": ["GF1_MAG_ACAL_CORR_ML", "GF2_MAG_ACAL_CORR_ML"],
        "MAG_GOCE": ["GO_MAG_ACAL_CORR"],
        "MAG_GOCE_ML": ["GO_MAG_ACAL_CORR_ML"],
        # Multi-mission TEC and NE products
        "TEC_TIRO": [
            "CH_OPER_TEC_TMS_2F",
            "GR_OPER_TEC1TMS_2F",
            "GR_OPER_TEC2TMS_2F",
            "GF_OPER_TEC1TMS_2F",
            "GF_OPER_TEC2TMS_2F",
        ],
        "NE_TIRO": [
            "GR_OPER_NE__KBR_2F",
            "GF_OPER_NE__KBR_2F",
        ],
        # Swarm spacecraft positions
        "MOD_SC": [
            *(f"SW_OPER_MOD{x}_SC_1B" for x in "ABC"),
            *(f"SW_FAST_MOD{x}_SC_1B" for x in "ABC"),
        ],
        # Swarm thermospheric density products:
        "DNS_POD": [f"SW_OPER_DNS{spacecraft}POD_2_" for spacecraft in "ABC"],
        "DNS_ACC": [f"SW_OPER_DNS{spacecraft}ACC_2_" for spacecraft in "ABC"],
        # TOLEOS thermospheric density and crosswind products:
        "DNS_ACC_CHAMP": ["CH_OPER_DNS_ACC_2_"],
        "DNS_ACC_GRACE": ["GR_OPER_DNS1ACC_2_", "GR_OPER_DNS2ACC_2_"],
        "DNS_ACC_GFO": ["GF_OPER_DNS1ACC_2_"],  # empty GF_OPER_DNS2ACC_2_ exists
        "WND_ACC_CHAMP": ["CH_OPER_WND_ACC_2_"],
        "WND_ACC_GRACE": ["GR_OPER_WND1ACC_2_", "GR_OPER_WND2ACC_2_"],
        "WND_ACC_GFO": ["GF_OPER_WND1ACC_2_"],  # empty GF_OPER_WND2ACC_2_ exists
        # TOLEOS conjunctions
        "MM_CON_EPH_2_:crossover": ["MM_OPER_CON_EPH_2_:crossover"],
        "MM_CON_EPH_2_:plane_alignment": ["MM_OPER_CON_EPH_2_:plane_alignment"],
<<<<<<< HEAD
        "NIX_TMS": ["SW_OPER_NIX_TMS_2F"],
        "TIX_TMS": ["SW_OPER_TIX_TMS_2F"],
=======
        # ULF and PC1 products
        "ULF_MAG": [f"SW_OPER_ULF{spacecraft}MAG_2F" for spacecraft in "ABC"],
        "ULF_MAG:event": [
            f"SW_OPER_ULF{spacecraft}MAG_2F:event" for spacecraft in "ABC"
        ],
        "ULF_MAG:event_mean": [
            f"SW_OPER_ULF{spacecraft}MAG_2F:event_mean" for spacecraft in "ABC"
        ],
        "PC1_MAG:event": [
            *(f"SW_OPER_PC1{spacecraft}MAG_2F:Bp_event" for spacecraft in "ABC"),
            *(f"SW_OPER_PC1{spacecraft}MAG_2F:Br_event" for spacecraft in "ABC"),
            *(f"SW_OPER_PC1{spacecraft}MAG_2F:Ba_event" for spacecraft in "ABC"),
        ],
        "PC1_MAG:event_mean": [
            *(f"SW_OPER_PC1{spacecraft}MAG_2F:Bp_event_mean" for spacecraft in "ABC"),
            *(f"SW_OPER_PC1{spacecraft}MAG_2F:Br_event_mean" for spacecraft in "ABC"),
            *(f"SW_OPER_PC1{spacecraft}MAG_2F:Ba_event_mean" for spacecraft in "ABC"),
        ],
>>>>>>> 061b896f
    }

    OBS_COLLECTIONS = [
        "SW_OPER_AUX_OBSH2_",
        "SW_OPER_AUX_OBSM2_",
        "SW_OPER_AUX_OBSS2_",
        "SW_OPER_VOBS_1M_2_",
        "SW_OPER_VOBS_4M_2_",
        "CH_OPER_VOBS_1M_2_",
        "CR_OPER_VOBS_1M_2_",
        "OR_OPER_VOBS_1M_2_",
        "CO_OPER_VOBS_1M_2_",
        "OR_OPER_VOBS_4M_2_",
        "CH_OPER_VOBS_4M_2_",
        "CR_OPER_VOBS_4M_2_",
        "CO_OPER_VOBS_4M_2_",
        "SW_OPER_VOBS_1M_2_:SecularVariation",
        "SW_OPER_VOBS_4M_2_:SecularVariation",
        "CH_OPER_VOBS_1M_2_:SecularVariation",
        "CR_OPER_VOBS_1M_2_:SecularVariation",
        "OR_OPER_VOBS_1M_2_:SecularVariation",
        "CO_OPER_VOBS_1M_2_:SecularVariation",
        "OR_OPER_VOBS_4M_2_:SecularVariation",
        "CH_OPER_VOBS_4M_2_:SecularVariation",
        "CR_OPER_VOBS_4M_2_:SecularVariation",
        "CO_OPER_VOBS_4M_2_:SecularVariation",
    ]

    # These are not necessarily real sampling steps, but are good enough to use
    # for splitting long requests into chunks.
    # The time step set here should be equal to or shorter than the real sampling
    # (defaults to PT1S if not set)
    COLLECTION_SAMPLING_STEPS = {
        "MAG": "PT1S",
        "MAG_HR": "PT0.019S",  # approx 50Hz (the sampling is not exactly 50Hz)
        "EFI": "PT0.5S",
        "EFI_IDM": "PT0.5S",
        "EFI_TIE": "PT0.5S",
        "EFI_TCT02": "PT0.5S",
        "EFI_TCT16": "PT0.0625S",
        "IBI": "PT1S",
        "TEC": "PT1S",  # Actually more complicated - non-unique samples
        "FAC": "PT1S",
        "EEF": "PT90M",
        "IPD": "PT1S",
        "AEJ_LPL": "PT15.6S",
        "AEJ_LPS": "PT1S",
        "AUX_OBSH": "PT60M",
        "AUX_OBSM": "PT60S",
        "AUX_OBSS": "PT1S",
        "VOBS_SW_1M": "P31D",
        "VOBS_CH_1M": "P31D",
        "VOBS_CR_1M": "P31D",
        "VOBS_OR_1M": "P31D",
        "VOBS_CO_1M": "P31D",
        "VOBS_OR_4M": "P122D",
        "VOBS_SW_4M": "P122D",
        "VOBS_CH_4M": "P122D",
        "VOBS_CR_4M": "P122D",
        "VOBS_CO_4M": "P122D",
        "VOBS_SW_1M:SecularVariation": "P31D",
        "VOBS_CH_1M:SecularVariation": "P31D",
        "VOBS_CR_1M:SecularVariation": "P31D",
        "VOBS_OR_1M:SecularVariation": "P31D",
        "VOBS_CO_1M:SecularVariation": "P31D",
        "VOBS_OR_4M:SecularVariation": "P122D",
        "VOBS_SW_4M:SecularVariation": "P122D",
        "VOBS_CH_4M:SecularVariation": "P122D",
        "VOBS_CR_4M:SecularVariation": "P122D",
        "VOBS_CO_4M:SecularVariation": "P122D",
        "MIT_LP": "PT20M",
        "MIT_LP:ID": "PT20M",
        "MIT_TEC": "PT20M",
        "MIT_TEC:ID": "PT20M",
        "PPI_FAC": "PT20M",
        "PPI_FAC:ID": "PT20M",
        "DNS_POD": "PT30S",
        "DNS_ACC": "PT10S",
        "DNS_ACC_CHAMP": "PT10S",
        "DNS_ACC_GRACE": "PT10S",
        "DNS_ACC_GFO": "PT10S",
        "WND_ACC_CHAMP": "PT10S",
        "WND_ACC_GRACE": "PT10S",
        "WND_ACC_GFO": "PT10S",
        "MM_CON_EPH_2_:crossover": "PT20M",
        "MM_CON_EPH_2_:plane_alignment": "P1D",
<<<<<<< HEAD
        "NIX_TMS": "PT8S",
        "TIX_TMS": "PT8S",
=======
        "TEC_TIRO": "PT1S",  # Actually more complicated - non-unique samples
        "NE_TIRO": "PT5S",
        "ULF_MAG": "PT1M",
        "ULF_MAG:event": "PT1S",  # irregular sampling
        "ULF_MAG:event_mean": "PT1M",  # irregular sampling
        "PC1_MAG:event": "PT1S",  # irregular sampling
        "PC1_MAG:event_mean": "PT1M",  # irregular sampling
>>>>>>> 061b896f
    }

    PRODUCT_VARIABLES = {
        "MAG": [
            "F",
            "dF_Sun",
            "dF_AOCS",
            "dF_other",
            "F_error",
            "B_VFM",
            "B_NEC",
            "dB_Sun",
            "dB_AOCS",
            "dB_other",
            "B_error",
            "q_NEC_CRF",
            "Att_error",
            "Flags_F",
            "Flags_B",
            "Flags_q",
            "Flags_Platform",
            "ASM_Freq_Dev",
        ],
        "MAG_HR": [  # NOTE: F is calculated on the fly from B_NEC (F = |B_NEC|)
            "F",
            "B_VFM",
            "B_NEC",
            "dB_Sun",
            "dB_AOCS",
            "dB_other",
            "B_error",
            "q_NEC_CRF",
            "Att_error",
            "Flags_B",
            "Flags_q",
            "Flags_Platform",
        ],
        "EFI": [
            "U_orbit",
            "Ne",
            "Ne_error",
            "Te",
            "Te_error",
            "Vs",
            "Vs_error",
            "Flags_LP",
            "Flags_Ne",
            "Flags_Te",
            "Flags_Vs",
        ],
        "EFI_IDM": [
            "Latitude_GD",
            "Longitude_GD",
            "Height_GD",
            "Radius_GC",
            "Latitude_QD",
            "MLT_QD",
            "V_sat_nec",
            "M_i_eff",
            "M_i_eff_err",
            "M_i_eff_Flags",
            "M_i_eff_tbt_model",
            "V_i",
            "V_i_err",
            "V_i_Flags",
            "V_i_raw",
            "N_i",
            "N_i_err",
            "N_i_Flags",
            "A_fp",
            "R_p",
            "T_e",
            "Phi_sc",
        ],
        "EFI_TIE": [
            "Latitude_GD",
            "Longitude_GD",
            "Height_GD",
            "Radius_GC",
            "Latitude_QD",
            "MLT_QD",
            "Tn_msis",
            "Te_adj_LP",
            "Ti_meas_drift",
            "Ti_model_drift",
            "Flag_ti_meas",
            "Flag_ti_model",
        ],
        "EFI_TCT02": [  # identical to EFI_TCT16
            "VsatC",
            "VsatE",
            "VsatN",
            "Bx",
            "By",
            "Bz",
            "Ehx",
            "Ehy",
            "Ehz",
            "Evx",
            "Evy",
            "Evz",
            "Vicrx",
            "Vicry",
            "Vicrz",
            "Vixv",
            "Vixh",
            "Viy",
            "Viz",
            "Vixv_error",
            "Vixh_error",
            "Viy_error",
            "Viz_error",
            "Latitude_QD",
            "MLT_QD",
            "Calibration_flags",
            "Quality_flags",
        ],
        "EFI_TCT16": [  # identical to EFI_TCT02
            "VsatC",
            "VsatE",
            "VsatN",
            "Bx",
            "By",
            "Bz",
            "Ehx",
            "Ehy",
            "Ehz",
            "Evx",
            "Evy",
            "Evz",
            "Vicrx",
            "Vicry",
            "Vicrz",
            "Vixv",
            "Vixh",
            "Viy",
            "Viz",
            "Vixv_error",
            "Vixh_error",
            "Viy_error",
            "Viz_error",
            "Latitude_QD",
            "MLT_QD",
            "Calibration_flags",
            "Quality_flags",
        ],
        "IBI": [
            "Bubble_Index",
            "Bubble_Probability",
            "Flags_Bubble",
            "Flags_F",
            "Flags_B",
            "Flags_q",
        ],
        "TEC": [
            "GPS_Position",
            "LEO_Position",
            "PRN",
            "L1",
            "L2",
            "P1",
            "P2",
            "S1",
            "S2",
            "Elevation_Angle",
            "Absolute_VTEC",
            "Absolute_STEC",
            "Relative_STEC",
            "Relative_STEC_RMS",
            "DCB",
            "DCB_Error",
        ],
        "TEC_TIRO": [
            "GPS_Position",
            "LEO_Position",
            "PRN",
            "L1",
            "L2",
            "P1",
            "P2",
            "S1_C_N0",
            "S2_C_N0",
            "Elevation_Angle",
            "Absolute_VTEC",
            "Absolute_STEC",
            "Relative_STEC",
            "Relative_STEC_RMS",
            "DCB",
            "DCB_Error",
        ],
        "NE_TIRO": [
            "LEO_Position",
            "Distance",
            "Relative_Hor_TEC",
            "Relative_Ne",
            "Absolute_Ne",
        ],
        "FAC": [
            "IRC",
            "IRC_Error",
            "FAC",
            "FAC_Error",
            "Flags",
            "Flags_F",
            "Flags_B",
            "Flags_q",
        ],
        "EEF": ["EEF", "EEJ", "RelErr", "Flags"],
        "IPD": [
            "Ne",
            "Te",
            "Background_Ne",
            "Foreground_Ne",
            "PCP_flag",
            "Grad_Ne_at_100km",
            "Grad_Ne_at_50km",
            "Grad_Ne_at_20km",
            "Grad_Ne_at_PCP_edge",
            "ROD",
            "RODI10s",
            "RODI20s",
            "delta_Ne10s",
            "delta_Ne20s",
            "delta_Ne40s",
            "Num_GPS_satellites",
            "mVTEC",
            "mROT",
            "mROTI10s",
            "mROTI20s",
            "IBI_flag",
            "Ionosphere_region_flag",
            "IPIR_index",
            "Ne_quality_flag",
            "TEC_STD",
        ],
        "AEJ_LPL": ["Latitude_QD", "Longitude_QD", "MLT_QD", "J_NE", "J_QD"],
        "AEJ_LPL:Quality": ["RMS_misfit", "Confidence"],
        "AEJ_LPS": [
            "Latitude_QD",
            "Longitude_QD",
            "MLT_QD",
            "J_CF_NE",
            "J_DF_NE",
            "J_CF_SemiQD",
            "J_DF_SemiQD",
            "J_R",
        ],
        "AEJ_LPS:Quality": ["RMS_misfit", "Confidence"],
        "AEJ_PBL": [
            "Latitude_QD",
            "Longitude_QD",
            "MLT_QD",
            "J_QD",
            "Flags",
            "PointType",
        ],
        "AEJ_PBS": [
            "Latitude_QD",
            "Longitude_QD",
            "MLT_QD",
            "J_DF_SemiQD",
            "Flags",
            "PointType",
        ],
        "AEJ_PBS:GroundMagneticDisturbance": ["B_NE"],
        "AOB_FAC": [
            "Latitude_QD",
            "Longitude_QD",
            "MLT_QD",
            "Boundary_Flag",
            "Quality",
            "Pair_Indicator",
        ],
        "AUX_OBSH": ["B_NEC", "F", "IAGA_code", "Quality", "ObsIndex"],
        "AUX_OBSM": ["B_NEC", "F", "IAGA_code", "Quality"],
        "AUX_OBSS": ["B_NEC", "F", "IAGA_code", "Quality"],
        "VOBS_SW_1M": ["SiteCode", "B_CF", "B_OB", "sigma_CF", "sigma_OB"],
        "VOBS_CH_1M": ["SiteCode", "B_CF", "B_OB", "sigma_CF", "sigma_OB"],
        "VOBS_CR_1M": ["SiteCode", "B_CF", "B_OB", "sigma_CF", "sigma_OB"],
        "VOBS_OR_1M": ["SiteCode", "B_CF", "B_OB", "sigma_CF", "sigma_OB"],
        "VOBS_CO_1M": ["SiteCode", "B_CF", "B_OB", "sigma_CF", "sigma_OB"],
        "VOBS_OR_4M": ["SiteCode", "B_CF", "B_OB", "sigma_CF", "sigma_OB"],
        "VOBS_SW_4M": ["SiteCode", "B_CF", "B_OB", "sigma_CF", "sigma_OB"],
        "VOBS_CH_4M": ["SiteCode", "B_CF", "B_OB", "sigma_CF", "sigma_OB"],
        "VOBS_CR_4M": ["SiteCode", "B_CF", "B_OB", "sigma_CF", "sigma_OB"],
        "VOBS_CO_4M": ["SiteCode", "B_CF", "B_OB", "sigma_CF", "sigma_OB"],
        "VOBS_SW_1M:SecularVariation": ["SiteCode", "B_SV", "sigma_SV"],
        "VOBS_CH_1M:SecularVariation": ["SiteCode", "B_SV", "sigma_SV"],
        "VOBS_CR_1M:SecularVariation": ["SiteCode", "B_SV", "sigma_SV"],
        "VOBS_OR_1M:SecularVariation": ["SiteCode", "B_SV", "sigma_SV"],
        "VOBS_CO_1M:SecularVariation": ["SiteCode", "B_SV", "sigma_SV"],
        "VOBS_OR_4M:SecularVariation": ["SiteCode", "B_SV", "sigma_SV"],
        "VOBS_SW_4M:SecularVariation": ["SiteCode", "B_SV", "sigma_SV"],
        "VOBS_CH_4M:SecularVariation": ["SiteCode", "B_SV", "sigma_SV"],
        "VOBS_CR_4M:SecularVariation": ["SiteCode", "B_SV", "sigma_SV"],
        "VOBS_CO_4M:SecularVariation": ["SiteCode", "B_SV", "sigma_SV"],
        "MIT_LP": [
            "Counter",
            "Latitude_QD",
            "Longitude_QD",
            "MLT_QD",
            "L_value",
            "SZA",
            "Ne",
            "Te",
            "Depth",
            "DR",
            "Width",
            "dL",
            "PW_Gradient",
            "EW_Gradient",
            "Quality",
        ],
        "MIT_LP:ID": [
            "Counter",
            "Latitude_QD",
            "Longitude_QD",
            "MLT_QD",
            "L_value",
            "SZA",
            "Ne",
            "Te",
            "Position_Quality",
            "PointType",
        ],
        "MIT_TEC": [
            "Counter",
            "Latitude_QD",
            "Longitude_QD",
            "MLT_QD",
            "L_value",
            "SZA",
            "TEC",
            "Depth",
            "DR",
            "Width",
            "dL",
            "PW_Gradient",
            "EW_Gradient",
            "Quality",
        ],
        "MIT_TEC:ID": [
            "Counter",
            "Latitude_QD",
            "Longitude_QD",
            "MLT_QD",
            "L_value",
            "SZA",
            "TEC",
            "Position_Quality",
            "PointType",
        ],
        "PPI_FAC": [
            "Counter",
            "Latitude_QD",
            "Longitude_QD",
            "MLT_QD",
            "L_value",
            "SZA",
            "Sigma",
            "PPI",
            "dL",
            "Quality",
        ],
        "PPI_FAC:ID": [
            "Counter",
            "Latitude_QD",
            "Longitude_QD",
            "MLT_QD",
            "L_value",
            "SZA",
            "Position_Quality",
            "PointType",
        ],
        "MAG_CHAMP": [
            "F",
            "B_VFM",
            "B_NEC",
            "Flags_Position",
            "Flags_B",
            "Flags_q",
            "Mode_q",
            "q_ICRF_CRF",
        ],
        "MAG_CS": [
            "F",
            "B_NEC",
            "B_mod_NEC",
            "B_NEC1",
            "B_NEC2",
            "B_NEC3",
            "B_FGM1",
            "B_FGM2",
            "B_FGM3",
            "q_NEC_CRF",
            "q_error",
        ],
        "MAG_GRACE": [
            "F",
            "B_NEC",
            "B_NEC_raw",
            "B_FGM",
            "q_NEC_CRF",
            "q_error",
        ],
        "MAG_GFO": [
            "F",
            "B_NEC",
            "B_FGM",
            "dB_MTQ_FGM",
            "dB_XI_FGM",
            "dB_NY_FGM",
            "dB_BT_FGM",
            "dB_ST_FGM",
            "dB_SA_FGM",
            "dB_BAT_FGM",
            "q_NEC_FGM",
            "B_FLAG",
        ],
        "MAG_GFO_ML": [
            "F",
            "B_MAG",
            "B_NEC",
            "q_NEC_FGM",
            "B_FLAG",
            "KP_DST_FLAG",
            "Latitude_QD",
            "Longitude_QD",
        ],
        "MAG_GOCE": [
            "F",
            "B_MAG",
            "B_NEC",
            "dB_MTQ_SC",
            "dB_XI_SC",
            "dB_NY_SC",
            "dB_BT_SC",
            "dB_ST_SC",
            "dB_SA_SC",
            "dB_BAT_SC",
            "dB_HK_SC",
            "dB_BLOCK_CORR",
            "q_SC_NEC",
            "q_MAG_SC",
            "B_FLAG",
        ],
        "MAG_GOCE_ML": [
            "F",
            "B_MAG",
            "B_NEC",
            "q_FGM_NEC",
            "B_FLAG",
            "MAGNETIC_ACTIVITY_FLAG",
            "NaN_FLAG",
            "Latitude_QD",
            "Longitude_QD",
        ],
        "MOD_SC": [],
        "DNS_POD": [
            "Height_GD",
            "Latitude_GD",
            "Longitude_GD",
            "Height_GD",
            "local_solar_time",
            "density",
            "density_orbitmean",
            "validity_flag",
        ],
        "DNS_ACC": [
            "Height_GD",
            "Latitude_GD",
            "Longitude_GD",
            "Height_GD",
            "density",
            "local_solar_time",
        ],
        "DNS_ACC_CHAMP": [
            "Height_GD",
            "Latitude_GD",
            "Longitude_GD",
            "density",
            "density_orbitmean",
            "local_solar_time",
            "validity_flag",
            "validity_flag_orbitmean",
        ],
        "DNS_ACC_GRACE": [
            "Height_GD",
            "Latitude_GD",
            "Longitude_GD",
            "density",
            "density_orbitmean",
            "local_solar_time",
            "validity_flag",
            "validity_flag_orbitmean",
        ],
        "DNS_ACC_GFO": [
            "Height_GD",
            "Latitude_GD",
            "Longitude_GD",
            "density",
            "density_orbitmean",
            "local_solar_time",
            "validity_flag",
            "validity_flag_orbitmean",
        ],
        "WND_ACC_CHAMP": [
            "Height_GD",
            "Latitude_GD",
            "Longitude_GD",
            "crosswind",
            "crosswind_direction",
            "local_solar_time",
            "validity_flag",
        ],
        "WND_ACC_GRACE": [
            "Height_GD",
            "Latitude_GD",
            "Longitude_GD",
            "crosswind",
            "crosswind_direction",
            "local_solar_time",
            "validity_flag",
        ],
        "WND_ACC_GFO": [
            "Height_GD",
            "Latitude_GD",
            "Longitude_GD",
            "crosswind",
            "crosswind_direction",
            "local_solar_time",
            "validity_flag",
        ],
        "MM_CON_EPH_2_:crossover": [
            "time_1",
            "time_2",
            "time_difference",
            "satellite_1",
            "satellite_2",
            "latitude",
            "longitude",
            "altitude_1",
            "altitude_2",
            "magnetic_latitude",
            "magnetic_longitude",
            "local_solar_time_1",
            "local_solar_time_2",
        ],
        "MM_CON_EPH_2_:plane_alignment": [
            "time",
            "altitude_1",
            "altitude_2",
            "ltan_1",
            "ltan_2",
            "ltan_rate_1",
            "ltan_rate_2",
            "satellite_1",
            "satellite_2",
        ],
<<<<<<< HEAD
        "NIX_TMS": [
            "Distance",
            "Azimuth",
            "Negix_X",
            "Negix_X_Sigma",
            "Negix_X_P95",
            "Negix_Y",
            "Negix_Y_Sigma",
            "Negix_Y_P95",
            "Negix_Total",
            "Negix_Sigma",
            "Negix_P95",
            "N_Measurements",
            "Flag_Negix",
            "Orbit_Label",
        ],
        "TIX_TMS": [
            "Longitude_Swarm",
            "Latitude_Swarm",
            "Distance",
            "Azimuth",
            "Tegix_X",
            "Tegix_X_Sigma",
            "Tegix_X_P95",
            "Tegix_Y",
            "Tegix_Y_Sigma",
            "Tegix_Y_P95",
            "Tegix_Total",
            "Tegix_Sigma",
            "Tegix_P95",
            "N_Measurements",
            "Flag_Tegix",
            "Orbit_Label",
=======
        "ULF_MAG": [
            "Timestamp",
            "Latitude",
            "Longitude",
            "Radius",
            "Latitude_QD",
            "Longitude_QD",
            "MLT_QD",
            "UT",
            "SZA",
            "Frequency_dominant",
            "Halfwidth",
            "Power",
            "Prominence",
            "Pc2_act",
            "Pc3_act",
            "Pc4_act",
            "Pi2_act",
            "Flag_Pc2",
            "Flag_Pc3",
            "Flag_Pc4",
            "Flag_Pi2",
            "Flag_EPB",
            "Flag_FAC",
        ],
        "ULF_MAG:event": [
            "Timestamp",
            "Latitude",
            "Longitude",
            "Radius",
            "Latitude_QD",
            "Longitude_QD",
            "MLT_QD",
            "SZA",
            "ID",
            "ORB",
            "DIR",
            "Frequency",
            "Halfwidth",
            "Power",
            "Prominence",
            "EPB",
            "FAC",
            "Flag_B",
            "Quality",
        ],
        "ULF_MAG:event_mean": [
            "Timestamp",
            "Latitude",
            "Longitude",
            "Radius",
            "Latitude_QD",
            "Longitude_QD",
            "MLT_QD",
            "SZA",
            "ID",
            "ORB",
            "DIR",
            "Duration",
            "Frequency",
            "Freq_std",
            "Halfwidth",
            "Power",
            "Prominence",
            "EPB",
            "FAC",
            "Flag_B",
            "Quality",
        ],
        "PC1_MAG:event": [
            "ID",
            "Timestamp",
            "Latitude",
            "Longitude",
            "Radius",
            "Latitude_QD",
            "Longitude_QD",
            "MLT_QD",
            "SZA",
            "ORB",
            "DIR",
            "Frequency",
            "Halfwidth",
            "Power",
            "Prominence",
            "Quality_B",
            "Quality_p",
            "Quality_n",
        ],
        "PC1_MAG:event_mean": [
            "Timestamp",
            "Latitude",
            "Longitude",
            "Radius",
            "Latitude_QD",
            "Longitude_QD",
            "MLT_QD",
            "SZA",
            "ID",
            "ORB",
            "DIR",
            "Duration",
            "Frequency",
            "Freq_std",
            "Halfwidth",
            "Power",
            "Prominence",
            "ROFC",
            "Quality",
>>>>>>> 061b896f
        ],
    }

    AUXILIARY_VARIABLES = [
        "Timestamp",
        "Latitude",
        "Longitude",
        "Radius",
        "Spacecraft",
        "OrbitDirection",
        "QDOrbitDirection",
        "SyncStatus",
        "Kp10",
        "Kp",
        "Dst",
        "F107",
        "F107_avg81d",
        "F107_avg81d_count",
        "IMF_BY_GSM",
        "IMF_BZ_GSM",
        "IMF_V",
        "F10_INDEX",
        "OrbitSource",
        "OrbitNumber",
        "AscendingNodeTime",
        "AscendingNodeLongitude",
        "QDLat",
        "QDLon",
        "QDBasis",
        "MLT",
        "SunDeclination",
        "SunHourAngle",
        "SunRightAscension",
        "SunAzimuthAngle",
        "SunZenithAngle",
        "SunLongitude",
        "SunVector",
        "DipoleAxisVector",
        "NGPLatitude",
        "NGPLongitude",
        "DipoleTiltAngle",
        "dDst",
    ]

    MAGNETIC_MODEL_VARIABLES = {
        "F": "F",
        "B_NEC": "B_NEC",
        "B_NEC1": "B_NEC",
        "B_NEC2": "B_NEC",
        "B_NEC3": "B_NEC",
    }

    MAGNETIC_MODELS = [
        "IGRF",
        "LCS-1",
        "MF7",
        "CHAOS-Core",
        "CHAOS-Static",
        "CHAOS-MMA-Primary",
        "CHAOS-MMA-Secondary",
        "MCO_SHA_2C",
        "MCO_SHA_2D",
        "MLI_SHA_2C",
        "MLI_SHA_2D",
        "MLI_SHA_2E",
        "MMA_SHA_2C-Primary",
        "MMA_SHA_2C-Secondary",
        "MMA_SHA_2F-Primary",
        "MMA_SHA_2F-Secondary",
        "MIO_SHA_2C-Primary",
        "MIO_SHA_2C-Secondary",
        "MIO_SHA_2D-Primary",
        "MIO_SHA_2D-Secondary",
        "AMPS",
        "MCO_SHA_2X",
        "CHAOS",
        "CHAOS-MMA",
        "MMA_SHA_2C",
        "MMA_SHA_2F",
        "MIO_SHA_2C",
        "MIO_SHA_2D",
        "SwarmCI",
    ]

    def __init__(
        self, url=None, token=None, config=None, logging_level=DEFAULT_LOGGING_LEVEL
    ):
        super().__init__(url, token, config, logging_level, server_type="Swarm")

        self._available = self._get_available_data()
        self._request_inputs = SwarmWPSInputs()
        self._templatefiles = TEMPLATE_FILES
        self._filterlist = []
        self._supported_filetypes = ("csv", "cdf")
        self._collection_list = None

    @classmethod
    def _get_available_data(cls):
        # Build the reverse mapping: "SW_OPER_MAGA_LR_1B": "MAG" etc
        collections_to_keys = {}
        for key, collections in cls.COLLECTIONS.items():
            collections_to_keys.update({collection: key for collection in collections})

        return {
            "collections": cls.COLLECTIONS,
            "collections_to_keys": collections_to_keys,
            "collection_sampling_steps": cls.COLLECTION_SAMPLING_STEPS,
            "measurements": cls.PRODUCT_VARIABLES,
            "models": cls.MAGNETIC_MODELS,
            "model_variables": cls.MAGNETIC_MODEL_VARIABLES,
            "auxiliaries": cls.AUXILIARY_VARIABLES,
        }

    @staticmethod
    def _parse_models_input(models=None):
        """Verify and parse models input.

        Args:
            models (list/dict): User-provided values

        Returns:
            list: model_ids, list of model_id strings
            str: model_expression_string to be passed to the server
        """
        models = [] if models is None else models
        # Convert input to OrderedDict
        #  e.g. {"model_name": "model_expression", ..}
        # Check if models input is basic list of strings,
        #  If not, then handle inputs given as dicts or list of tuples
        if isinstance(models, list) and all(isinstance(item, str) for item in models):
            # Convert the models list to an OrderedDict
            model_expressions = OrderedDict()
            for model in models:
                model_id, _, model_expression = (
                    s.strip() for s in model.partition("=")
                )
                model_expressions[model_id] = model_expression
        else:
            try:
                model_expressions = OrderedDict(models)
                # Check that everything is a string
                if not all(
                    isinstance(item, str)
                    for item in [*model_expressions.values()]
                    + [*model_expressions.keys()]
                ):
                    raise ValueError
            except ValueError:
                raise ValueError("Invalid models input!")
        # TODO: Verify input model names
        #  (use self._available["models"])
        # Create the combined model expression string passed to the request
        model_expression_string = ""
        for model_id, model_expression in model_expressions.items():
            if model_expression == "":
                s = model_id
            else:
                s = "=".join([model_id, model_expression])
            model_expression_string = ",".join([model_expression_string, s])
        model_ids = list(s.strip("'\"") for s in model_expressions.keys())
        return model_ids, model_expression_string[1:]

    def available_collections(self, groupname=None, details=True):
        """Show details of available collections.

        Args:
            groupname (str): one of: ("MAG", "EFI", etc.)
            details (bool): If True then print a nice output.
                If False then return a dict of available collections.

        """
        # Shorter form of the available collections,
        # without all the individual SiteCodes
        collections_short = self._available["collections"].copy()
        collections_short["AUX_OBSS"] = ["SW_OPER_AUX_OBSS2_"]
        collections_short["AUX_OBSM"] = ["SW_OPER_AUX_OBSM2_"]
        collections_short["AUX_OBSH"] = ["SW_OPER_AUX_OBSH2_"]
        for mission in ("SW", "OR", "CH", "CR", "CO"):
            for cadence in ("1M", "4M"):
                collections_short[f"VOBS_{mission}_{cadence}"] = [
                    f"{mission}_OPER_VOBS_{cadence}_2_"
                ]
                collections_short[f"VOBS_{mission}_{cadence}:SecularVariation"] = [
                    f"{mission}_OPER_VOBS_{cadence}_2_:SecularVariation"
                ]

        def _filter_collections(groupname):
            """Reduce the full list to just one group, e.g. "MAG"""
            if groupname:
                groups = list(collections_short.keys())
                if groupname in groups:
                    return {groupname: collections_short[groupname]}
                else:
                    raise ValueError("Invalid collection group name")
            else:
                return collections_short

        collections_filtered = _filter_collections(groupname)
        if details:
            print("General References:")
            for i in REFERENCES["General Swarm"]:
                print(i)
            print()
            for key, val in collections_filtered.items():
                print(key)
                for i in val:
                    print("  ", i)
                refs = COLLECTION_REFERENCES.get(key, ("No reference...",))
                for ref in refs:
                    print(ref)
                print()
        else:
            return collections_filtered

    def available_measurements(self, collection=None):
        """Returns a list of the available measurements for the chosen collection.

        Args:
            collection (str): one of: ("MAG", "EFI", "IBI", "TEC", "FAC", "EEF")

        """
        keys = list(self._available["measurements"].keys())
        if collection in keys:
            collection_key = collection
            return self._available["measurements"][collection_key]
        elif collection in self._available["collections_to_keys"]:
            collection_key = self._available["collections_to_keys"][collection]
            return self._available["measurements"][collection_key]
        elif collection is None:
            return self._available["measurements"]
        else:
            raise Exception(
                "collection must be one of {}\nor\n{}".format(
                    ", ".join(keys), "\n".join(self._available["collections_to_keys"])
                )
            )

    def available_models(self, param=None, details=True, nice_output=True):
        """Show details of avalable models.

        If details is True, return a dictionary of model names and details.
        If nice_output is True, the dictionary is printed nicely.
        If details is False, return a list of model names.
        If param is set, filter to only return entries including this

        Note:
            |  F = Fast-Track Products
            |  C = Comprehensive Inversion
            |  D = Dedicated Chain
            |  MCO = Core / main
            |  MLI = Lithosphere
            |  MMA = Magnetosphere
            |  MIO = Ionosphere

        Args:
            param (str): one of "F C D MCO MLI MMA MIO"
            details (bool): True for a dict of details, False for a brief list
            nice_output (bool): If True, just print the dict nicely

        """

        def filter_by_param(d, param):
            if param in ("F", "C", "D"):
                param = "2" + param
            return [i for i in d if param in i]

        # get all models provided by the server
        models_info = self.get_model_info()

        # keep only models really provided by the server
        d = [
            model_name
            for model_name in self._available["models"]
            if model_name in models_info
        ]

        # Filter the dict/list to only include those that contain param
        if param is not None:
            d = filter_by_param(d, param)

        if details:
            d = {
                model_name: {
                    "description": MODEL_REFERENCES[model_name],
                    "details": models_info[model_name],
                }
                for model_name in d
            }

        if nice_output and details:
            d = OrderedDict(sorted(d.items()))
            for model_name, desc_details in d.items():
                print(model_name, "=", desc_details["details"]["expression"])
                print("  START:", desc_details["details"]["validity"]["start"])
                print("  END:  ", desc_details["details"]["validity"]["end"])
                print("DESCRIPTION:")
                for line in desc_details["description"]:
                    print(line)
                print("SOURCES:")
                for line in desc_details["details"]["sources"]:
                    print(" ", line)
                print()
        else:
            return d

    def available_auxiliaries(self):
        """Returns a list of the available auxiliary parameters."""
        return self._available["auxiliaries"]

    def available_observatories(
        self, collection, start_time=None, end_time=None, details=False, verbose=True
    ):
        """Get list of available observatories from server.

        Search availability by collection, one of::

            "SW_OPER_AUX_OBSH2_"
            "SW_OPER_AUX_OBSM2_"
            "SW_OPER_AUX_OBSS2_"

        Examples:

            ::

                from viresclient import SwarmRequest
                request = SwarmRequest()
                # For a list of observatories available:
                request.available_observatories("SW_OPER_AUX_OBSM2_")
                # For a DataFrame also containing availability start and end times:
                request.available_observatories("SW_OPER_AUX_OBSM2_", details=True)
                # For available observatories during a given time period:
                request.available_observatories(
                    "SW_OPER_AUX_OBSM2_", "2013-01-01", "2013-02-01"
                )

        Args:
            collection (str): OBS collection name, e.g. "SW_OPER_AUX_OBSM2\\_"
            start_time (datetime / ISO_8601 string)
            end_time (datetime / ISO_8601 string)
            details (bool): returns DataFrame if True
            verbose (bool): Notify with special data terms

        Returns:
            list or DataFrame: IAGA codes (and start/end times)

        """

        def _request_get_observatories(collection=None, start_time=None, end_time=None):
            """Make the get_observatories request to the server"""
            templatefile = TEMPLATE_FILES["get_observatories"]
            template = JINJA2_ENVIRONMENT.get_template(templatefile)
            request = template.render(
                collection_id=collection,
                begin_time=start_time,
                end_time=end_time,
                response_type="text/csv",
            ).encode("UTF-8")
            response = self._get(request, asynchronous=False, show_progress=False)
            return response

        def _csv_to_df(csv_data):
            """Convert bytes data to pandas dataframe"""
            return read_csv(StringIO(str(csv_data, "utf-8")))

        if collection not in self.OBS_COLLECTIONS:
            raise ValueError(
                f"Invalid collection: {collection}. Must be one of: {self.OBS_COLLECTIONS}."
            )
        if start_time and end_time:
            start_time = parse_datetime(start_time)
            end_time = parse_datetime(end_time)
        else:
            start_time, end_time = None, None

        if verbose:
            self._detect_AUX_OBS([collection])
        response = _request_get_observatories(collection, start_time, end_time)
        df = _csv_to_df(response)
        if details:
            return df
        else:
            # note: "IAGACode" has been renamed to "site" in VirES 3.5
            key = "IAGACode" if "IAGACode" in df.keys() else "site"
            return list(df[key])

    def _detect_AUX_OBS(self, collections):
        # Identify collection types present
        collection_types_requested = {
            self._available["collections_to_keys"].get(collection)
            for collection in collections
        }
        # Output notification for each of aux_type
        for aux_type in ["AUX_OBSH", "AUX_OBSM", "AUX_OBSS"]:
            if aux_type in collection_types_requested:
                output_text = dedent(
                    f"""
                Accessing INTERMAGNET and/or WDC data
                Check usage terms at {DATA_CITATIONS.get(aux_type)}
                """
                )
                tqdm.write(output_text)

    def set_collection(self, *args, verbose=True):
        """Set the collection(s) to use.

        Args:
            (str): one or several from .available_collections()
            verbose (bool): Notify if special data terms

        """
        collections = [*args]
        for collection in collections:
            if not isinstance(collection, str):
                raise TypeError(f"{collection} invalid. Must be string.")
            if collection not in self._available["collections_to_keys"]:
                raise ValueError(
                    "Invalid collection: {}. "
                    "Check available with SwarmRequest().available_collections()".format(
                        collection
                    )
                )
        if verbose:
            self._detect_AUX_OBS(collections)
        self._collection_list = collections
        self._request_inputs.set_collections(collections)

        # type specific file options
        self._file_options = (
            self.FILE_OPTIONS.get(self._available["collections_to_keys"][collection])
            or {}
        )

        return self

    def set_products(
        self,
        measurements=None,
        models=None,
        custom_model=None,
        auxiliaries=None,
        residuals=False,
        sampling_step=None,
        ignore_cached_models=False,
    ):
        """Set the combination of products to retrieve.

        If residuals=True then just get the measurement-model residuals,
        otherwise get both measurement and model values.

        Args:
            measurements (list(str)): from .available_measurements(collection_key)
            models (list(str)/dict): from .available_models() or defineable with custom expressions
            custom_model (str): path to a custom model in .shc format
            auxiliaries (list(str)): from .available_auxiliaries()
            residuals (bool): True if only returning measurement-model residual
            sampling_step (str): ISO_8601 duration, e.g. 10 seconds: PT10S, 1 minute: PT1M
            ignore_cached_models (bool): True if cached models should be ignored and calculated on-the-fly

        """
        if self._collection_list is None:
            raise Exception("Must run .set_collection() first.")
        measurements = [] if measurements is None else measurements
        models = [] if models is None else models
        model_variables = self._available["model_variables"]
        auxiliaries = [] if auxiliaries is None else auxiliaries
        # If inputs are strings (when providing only one parameter)
        #  put them in lists
        if isinstance(measurements, str):
            measurements = [measurements]
        if isinstance(models, str):
            models = [models]
        if isinstance(auxiliaries, str):
            auxiliaries = [auxiliaries]
        # print warning for deprecated models
        self._check_deprecated_models(models)
        # Check the chosen measurements are available for the set collections
        available_measurements = []
        for collection in self._collection_list:
            collection_key = self._available["collections_to_keys"][collection]
            available_measurements.extend(
                self._available["measurements"][collection_key]
            )
        for variable in measurements:
            if variable not in available_measurements:
                raise Exception(
                    "Measurement '{}' not available for collection '{}'. "
                    "Check available with "
                    "SwarmRequest.available_measurements({})".format(
                        variable, collection_key, collection_key
                    )
                )
        # Check if at least one model defined when requesting residuals
        if residuals and not models:
            raise Exception("Residuals requested but no model defined!")
        # Check models format, extract model_ids and string to pass to server
        model_ids, model_expression_string = self._parse_models_input(models)
        # Check chosen aux is available
        for variable in auxiliaries:
            if variable not in self._available["auxiliaries"]:
                raise Exception(
                    "'{}' not available. Check available with "
                    "SwarmRequest.available_auxiliaries()".format(variable)
                )
        # Load the custom .shc file
        if custom_model:
            if os.path.exists(custom_model):
                with open(custom_model) as custom_shc_file:
                    custom_shc = custom_shc_file.read()
                model_ids.append("Custom_Model")
            else:
                raise OSError("Custom model .shc file not found")
        else:
            custom_shc = None

        # Set up the variables that actually get passed to the WPS request

        # Requested variables, start with the measurements ...
        variables = set(measurements)

        # model-related measurements
        _requested_model_variables = [
            variable for variable in measurements if variable in model_variables
        ]

        if residuals:
            # Remove the measurements ...
            variables.difference_update(_requested_model_variables)
            # ... add their residuals instead.
            variables.update(
                f"{variable}_res_{model_id}"
                for variable in _requested_model_variables
                for model_id in model_ids
            )

        else:
            # If no variable is requested fall back to B_NEC.
            if not _requested_model_variables:
                _requested_model_variables = ["B_NEC"]

            # Add calculated model variables.
            variables.update(
                f"{variable}_{model_id}"
                for variable in (
                    model_variables[variable] for variable in _requested_model_variables
                )
                for model_id in model_ids
            )

        # Finally, add the auxiliary variables.
        variables.update(auxiliaries)

        self._request_inputs.model_expression = model_expression_string
        self._request_inputs.variables = list(variables)
        self._request_inputs.sampling_step = sampling_step
        self._request_inputs.custom_shc = custom_shc
        self._request_inputs.ignore_cached_models = ignore_cached_models

        return self

    def set_range_filter(self, parameter, minimum=None, maximum=None, negate=False):
        """Set a range filter to apply.

        Filters data for minimum ≤ parameter ≤ maximum,
        or parameter < minimum OR parameter > maximum if negated.

        Note:
            - Apply multiple filters with successive calls to ``.set_range_filter()``
            - See :py:meth:`SwarmRequest.add_filter` for arbitrary filters.

        Args:
            parameter (str)
            minimum (float or integer)
            maximum (float or integer)

        Examples:
            ``request.set_range_filter("Latitude", 0, 90)``
                to set "Latitude >= 0 AND Latitude <= 90"
            ``request.set_range_filter("Latitude", 0, 90, negate=True)``
                to set "(Latitude < 0 OR Latitude > 90)"
        """
        if not isinstance(parameter, str):
            raise TypeError("parameter must be a str")

        def _generate_filters(minop, maxop):
            if minimum is not None:
                yield f"{parameter} {minop} {minimum}"
            if maximum is not None:
                yield f"{parameter} {maxop} {maximum}"

        nargs = 2 - (minimum is None) - (maximum is None)
        if nargs == 0:
            return

        filter_ = (
            " AND ".join(_generate_filters(">=", "<="))
            if not negate
            else " OR ".join(_generate_filters("<", ">"))
        )

        if nargs > 1:
            filter_ = f"({filter_})"

        self.add_filter(filter_)

        return self

    def set_choice_filter(self, parameter, *values, negate=False):
        """Set a choice filter to apply.

        Filters data for *parameter in values*,
        or *parameter not in values* if negated.

        Note:
            See :py:meth:`SwarmRequest.add_filter` for arbitrary filters.

        Args:
            parameter (str)
            values (float or integer or string)

        Examples:
            ``request.set_choice_filter("Flags_F", 0, 1)``
                to set "(Flags_F == 0 OR Flags_F == 1)"
            ``request.set_choice_filter("Flags_F", 0, 1, negate=True)``
                to set "(Flags_F != 0 AND Flags_F != 1)"
        """
        if not isinstance(parameter, str):
            raise TypeError("parameter must be a str")

        def _generate_filters(compop):
            for value in values:
                yield f"{parameter} {compop} {value!r}"

        nargs = len(values)
        if nargs == 0:
            return

        filter_ = (
            " OR ".join(_generate_filters("=="))
            if not negate
            else " AND ".join(_generate_filters("!="))
        )

        if nargs > 1:
            filter_ = f"({filter_})"

        self.add_filter(filter_)

        return self

    def set_bitmask_filter(self, parameter, selection=0, mask=-1, negate=False):
        """Set a bitmask filter to apply.

        Filters data for *parameter & mask == selection & mask*,
        or *parameter & mask != selection & mask* if negated.

        Note:
            See :py:meth:`SwarmRequest.add_filter` for arbitrary filters.

        Args:
            parameter (str)
            mask (integer)
            selection (integer)

        Examples:
            ``request.set_bitmask_filter("Flags_F", 0, 1)``
                to set "Flags_F & 1 == 0" (i.e. bit 1 is set to 0)
        """
        if not isinstance(parameter, str):
            raise TypeError("parameter must be a str")

        def _get_filter(compop):
            return (
                f"{parameter} & {mask} {compop} {selection & mask}"
                if mask != -1
                else f"{parameter} {compop} {selection}"
            )

        if not negate:
            if mask != 0:  # avoid pointless (0 == 0) filter
                self.add_filter(_get_filter("=="))
        else:
            # mask == 0 leads to (0 != 0) filter and nothing is selected.
            self.add_filter(_get_filter("!="))

        return self

    def add_filter(self, filter_):
        """Add an arbitrary data filter.

        Args:
            filter_ (str): string defining the filter, as shown below

        Filter grammar:

        .. code-block:: text

           filter: predicate
           predicate:
                variable == literal |
                variable != literal |
                variable < number |
                variable > number |
                variable <= number |
                variable >= number |
                variable & unsigned-integer == unsigned-integer |
                variable & unsigned-integer != unsigned-integer |
                (predicate AND predicate [AND predicate ...]) |
                (predicate OR predicate [OR predicate ...]) |
                NOT predicate
           literal: boolean | integer | float | string
           number: integer | float
           variable: identifier | identifier[index]
           index: integer[, integer ...]

           Both single- and double quoted strings are allowed.
           NaN values are matched by the ==/!= operators, i.e., the predicates
           are internally converted to a proper "IS NaN" or "IS NOT NaN"
           comparison.

        Examples:
             "Flags & 128 == 0"
                 Match records with Flag bit 7 set to 0.

             "Elevation >= 15"
                 Match values with values greater than or equal to 15.

             "(Label == "D" OR Label == "N" OR Label = "X")"
                 Match records with Label set to D, N or X.

             "(Type != 1 AND Type != 34) NOT (Type == 1 OR Type == 34)"
                 Exclude records with Type set to 1 or 34.

             "(Vector[2] <= -0.1 OR Vector[2] >= 0.5)"
                 Match records with Vector[2] values outside of the (-0.1, 0.5)
                 range.
        """
        if not isinstance(filter_, str):
            raise TypeError("parameter must be a str")
        self._filterlist.append(filter_)
        # Update the SwarmWPSInputs object
        self._request_inputs.filters = " AND ".join(self._filterlist)

    def clear_filters(self):
        """Remove all applied filters."""
        self._filterlist = []
        self._request_inputs.filters = None
        return self

    clear_range_filter = clear_filters  # alias for backward compatibility

    def applied_filters(self):
        """Print currently applied filters."""
        for filter_ in self._filterlist:
            print(filter_)

    def get_times_for_orbits(
        self, start_orbit, end_orbit, mission="Swarm", spacecraft=None
    ):
        """Translate a pair of orbit numbers to a time interval.

        Args:
            start_orbit (int): a starting orbit number
            end_orbit (int): a later orbit number
            spacecraft (str):
                    Swarm: one of ('A','B','C') or ("Alpha", "Bravo", "Charlie")
                    GRACE: one of ('1','2')
                    GRACE-FO: one of ('1','2')
                    CryoSat-2: None
            mission (str): one of ('Swarm', 'GRACE', 'GRACE-FO', 'CryoSat-2')

        Returns:
            tuple (datetime): (start_time, end_time) The start time of the
            start_orbit and the ending time of the end_orbit.
            (Based on ascending nodes of the orbits)

        """
        # check old function signature and print warning
        if (
            isinstance(start_orbit, str)
            and isinstance(mission, int)
            and spacecraft is None
        ):
            spacecraft, start_orbit, end_orbit = start_orbit, end_orbit, mission
            mission = "Swarm"
            warn(
                "The order of SwarmRequest.get_times_for_orbits() method's "
                "parameters has changed!  "
                "The backward compatibility will be removed in the future.  "
                "Please change your code to:  "
                "request.get_times_for_orbits(start_orbit, end_orbit, "
                "'Swarm', spacecraft)",
                FutureWarning,
            )

        start_orbit = int(start_orbit)
        end_orbit = int(end_orbit)

        # Change to spacecraft = "A" etc. for this request
        spacecraft = self._fix_spacecraft(mission, spacecraft)
        self._check_mission_spacecraft(mission, spacecraft)

        templatefile = TEMPLATE_FILES["times_from_orbits"]
        template = JINJA2_ENVIRONMENT.get_template(templatefile)
        request = template.render(
            mission=mission,
            spacecraft=spacecraft,
            start_orbit=start_orbit,
            end_orbit=end_orbit,
        ).encode("UTF-8")
        response = self._get(request, asynchronous=False, show_progress=False)
        responsedict = json.loads(response.decode("UTF-8"))
        start_time = parse_datetime(responsedict["start_time"])
        end_time = parse_datetime(responsedict["end_time"])
        return start_time, end_time

    def _fix_spacecraft(self, mission, spacecraft):
        # Change to spacecraft = "A" etc. for this request
        spacecraft = str(spacecraft) if spacecraft is not None else None
        if mission == "Swarm" and spacecraft in ("Alpha", "Bravo", "Charlie"):
            spacecraft = spacecraft[0]
        return spacecraft

    def _check_mission_spacecraft(self, mission, spacecraft):
        if mission not in self.MISSION_SPACECRAFTS:
            raise ValueError(
                f"Invalid mission {mission}!"
                f"Allowed options are: {','.join(self.MISSION_SPACECRAFTS)}"
            )

        if self.MISSION_SPACECRAFTS[mission]:
            # missions with required spacecraft id
            if not spacecraft:
                raise ValueError(
                    f"The {mission} spacecraft is required!"
                    f"Allowed options are: {','.join(self.MISSION_SPACECRAFTS[mission])}"
                )
            if spacecraft not in self.MISSION_SPACECRAFTS[mission]:
                raise ValueError(
                    f"Invalid {mission} spacecraft! "
                    f"Allowed options are: {','.join(self.MISSION_SPACECRAFTS[mission])}"
                )

        elif spacecraft:  # mission without spacecraft id
            raise ValueError(
                f"No {mission} spacecraft shall be specified! "
                "Set spacecraft to None."
            )

    def get_orbit_number(self, spacecraft, input_time, mission="Swarm"):
        """Translate a time to an orbit number.

        Args:
            spacecraft (str):
                    Swarm: one of ('A','B','C') or ("Alpha", "Bravo", "Charlie")
                    GRACE: one of ('1','2')
                    GRACE-FO: one of ('1','2')
                    CryoSat-2: None
            input_time (datetime): a point in time
            mission (str): one of ('Swarm', 'GRACE', 'GRACE-FO', 'CryoSat-2')

        Returns:
            int: The current orbit number at the input_time

        """
        try:
            input_time = parse_datetime(input_time)
        except TypeError:
            raise TypeError(
                "input_time must be datetime object or ISO-8601 " "date/time string"
            )
        # Change to spacecraft = "A" etc. for this request
        if spacecraft in ("Alpha", "Bravo", "Charlie"):
            spacecraft = spacecraft[0]
        if mission not in self.MISSION_SPACECRAFTS:
            raise ValueError(
                f"Invalid mission {mission}!"
                f"Allowed options are: {','.join(self.MISSION_SPACECRAFTS)}"
            )
        spacecraft = str(spacecraft)
        if mission == "Swarm":
            collection = f"SW_OPER_MOD{spacecraft}_SC_1B"
        elif mission == "GRACE":
            if spacecraft in "12":
                spacecraft = "AB"[int(spacecraft) - 1]
            elif spacecraft not in "AB":
                raise ValueError(f"Invalid spacecraft: {spacecraft}")
            collection = f"GRACE_{spacecraft}_MAG"
        elif mission == "GRACE-FO":
            collection = f"GF{spacecraft}_OPER_FGM_ACAL_CORR"
        elif mission == "CryoSat-2":
            collection = "CS_OPER_MAG"
        request_inputs = SwarmWPSInputs(
            collection_ids={collection: [collection]},
            begin_time=input_time,
            end_time=input_time + datetime.timedelta(seconds=1),
            variables=["OrbitNumber"],
            response_type="text/csv",
        )
        request = request_inputs.as_xml(self._templatefiles["sync"])
        retdata = ReturnedDataFile(filetype="csv")
        response_handler = self._response_handler(retdata, show_progress=False)
        self._get(
            request,
            asynchronous=False,
            response_handler=response_handler,
            show_progress=False,
        )
        df = retdata.as_dataframe()
        if len(df) == 0:
            raise ValueError(
                "Orbit number not identified. Probably outside of mission duration or orbit counter file."
            )
        elif len(df) > 1:
            raise RuntimeError("Unexpected server response. More than one OrbitNumber.")
        else:
            return df["OrbitNumber"][0]

    def get_model_info(self, models=None, custom_model=None, original_response=False):
        """Get model info from server.

        Handles the same models input as .set_products(), and returns a dict
        like:

        {'IGRF12': {
        'expression': 'IGRF12(max_degree=13,min_degree=0)',
        'validity': {'start': '1900-01-01T00:00:00Z', 'end': '2020-01-01T00:00:00Z'
        }, ...}

        If original_response=True, return the list of dicts like:

        {'expression': 'MCO_SHA_2C(max_degree=16,min_degree=0)',
        'name': 'MCO_SHA_2C',
        'validity': {'start': '2013-11-30T14:38:24Z',
        'end': '2018-01-01T00:00:00Z'}}, ...

        Args:
            models (list/dict): as with set_products
            custom_model (str): as with set_products
            original_response (bool)

        Returns:
            dict or list

        """

        def _request_get_model_info(model_expression=None, custom_shc=None):
            """Make the get_model_info request."""
            templatefile = TEMPLATE_FILES["model_info"]
            template = JINJA2_ENVIRONMENT.get_template(templatefile)
            request = template.render(
                model_expression=model_expression,
                custom_shc=custom_shc,
                response_type="application/json",
            ).encode("UTF-8")
            response = self._get(request, asynchronous=False, show_progress=False)
            response_list = json.loads(response.decode("UTF-8"))
            return response_list

        def _build_dict(response_list):
            """Build dictionary output organised by model name."""
            return {model_dict.pop("name"): model_dict for model_dict in response_list}

        if custom_model:
            with open(custom_model) as custom_shc_file:
                custom_shc = custom_shc_file.read()
            if not models:
                models = ["Custom_Model"]
        else:
            custom_shc = None

        if models is not None:
            _, model_expression = self._parse_models_input(models)
        else:
            model_expression = None

        response = _request_get_model_info(model_expression, custom_shc)

        if not original_response:
            response = _build_dict(response)

        return response

    @staticmethod
    def _check_deprecated_models(models):
        """Print deprecation warning for deprecated models."""
        deprecated_models = []
        for deprecated_model in DEPRECATED_MODELS:
            for model in models:
                if deprecated_model in model:
                    deprecated_models.append(deprecated_model)
                    break
        for deprecated_model in deprecated_models:
            print(
                "WARNING: Model {} is deprecated. {}".format(
                    deprecated_model, DEPRECATED_MODELS[deprecated_model]
                ),
                file=sys.stdout,
            )

    def get_conjunctions(
        self,
        start_time=None,
        end_time=None,
        threshold=1.0,
        spacecraft1="A",
        spacecraft2="B",
        mission1="Swarm",
        mission2="Swarm",
        grade="OPER",
    ):
        """Get times of the spacecraft conjunctions.

        Currently available for the following spacecraft pairs:
          - Swarm-A/Swarm-B

        Args:
            start_time (datetime / ISO_8601 string): optional start time
            end_time (datetime / ISO_8601 string): optional end time
            threshold (float): optional maximum allowed angular separation
                 in degrees; by default set to 1; allowed values are [0, 180]
            spacecraft1: identifier of the first spacecraft, default to 'A'
            spacecraft2: identifier of the second spacecraft, default to 'B'
            mission1 (str): mission of the first spacecraft, defaults to 'Swarm'
            mission2 (str): mission of the first spacecraft, defaults to 'Swarm'
            grade (str): products grade, possible values "OPER" or "FAST"

        Returns:
            ReturnedData:
        """
        try:
            start_time = parse_datetime(start_time) if start_time else None
            end_time = parse_datetime(end_time) if end_time else None
        except TypeError:
            raise TypeError(
                "start_time and end_time must be datetime objects or ISO-8601 "
                "date/time strings"
            ) from None

        if not (0 <= threshold <= 180):
            raise ValueError("Invalid threshold value!")

        spacecraft1 = self._fix_spacecraft(mission1, spacecraft1)
        spacecraft2 = self._fix_spacecraft(mission2, spacecraft2)

        self._check_mission_spacecraft(mission1, spacecraft1)
        self._check_mission_spacecraft(mission2, spacecraft2)

        if (mission1, spacecraft1) == (mission2, spacecraft2):
            raise ValueError("The first and second spacecraft must not be the same!")

        spacecraft_pair = tuple(
            sorted([(mission1, spacecraft1), (mission2, spacecraft2)])
        )

        if spacecraft_pair not in self.CONJUNCTION_MISSION_SPACECRAFT_PAIRS:
            raise ValueError(
                "Conjunctions not available for the requested "
                "spacecraft pair {spacecraft_pair}!"
            )

        templatefile = TEMPLATE_FILES["get_conjunctions"]
        template = JINJA2_ENVIRONMENT.get_template(templatefile)
        request = template.render(
            begin_time=start_time,
            end_time=end_time,
            spacecraft1=spacecraft1,
            spacecraft2=spacecraft2,
            mission1=mission1,
            mission2=mission2,
            grade=(grade if grade and grade != "OPER" else None),
            threshold=threshold,
        ).encode("UTF-8")

        show_progress = False
        leave_progress_bar = False
        response = ReturnedDataFile(filetype="cdf")

        response_handler = self._response_handler(
            retdatafile=response,
            show_progress=show_progress,
            leave_progress_bar=leave_progress_bar,
        )

        self._get(
            request=request,
            asynchronous=False,
            show_progress=show_progress,
            leave_progress_bar=leave_progress_bar,
            response_handler=response_handler,
        )

        return response<|MERGE_RESOLUTION|>--- conflicted
+++ resolved
@@ -216,10 +216,8 @@
     "WND_ACC_GRACE": ("https://swarmhandbook.earth.esa.int/catalogue/GR_WNDxACC_2_",),
     "WND_ACC_GFO": ("https://swarmhandbook.earth.esa.int/catalogue/GF_WNDxACC_2_",),
     "MM_CON_EPH_2_": ("https://swarmhandbook.earth.esa.int/catalogue/MM_CON_EPH_2_",),
-<<<<<<< HEAD
     "NIX_TMS": ("https://swarmhandbook.earth.esa.int/catalogue/SW_NIX_TMS_2F",),
     "TIX_TMS": ("https://swarmhandbook.earth.esa.int/catalogue/SW_TIX_TMS_2F",),
-=======
     "TEC_TIRO": (
         "https://swarmhandbook.earth.esa.int/catalogue/CH_TEC_TMS_2F",
         "https://swarmhandbook.earth.esa.int/catalogue/GR_TECxTMS_2F",
@@ -231,7 +229,6 @@
     ),
     "ULF_MAG": ("https://swarmhandbook.earth.esa.int/catalogue/SW_ULFxMAG_2F",),
     "PC1_MAG": ("https://swarmhandbook.earth.esa.int/catalogue/SW_PC1xMAG_2F",),
->>>>>>> 061b896f
 }
 for mission in ("SW", "OR", "CH", "CR", "CO"):
     for cadence in ("1M", "4M"):
@@ -674,10 +671,8 @@
         # TOLEOS conjunctions
         "MM_CON_EPH_2_:crossover": ["MM_OPER_CON_EPH_2_:crossover"],
         "MM_CON_EPH_2_:plane_alignment": ["MM_OPER_CON_EPH_2_:plane_alignment"],
-<<<<<<< HEAD
         "NIX_TMS": ["SW_OPER_NIX_TMS_2F"],
         "TIX_TMS": ["SW_OPER_TIX_TMS_2F"],
-=======
         # ULF and PC1 products
         "ULF_MAG": [f"SW_OPER_ULF{spacecraft}MAG_2F" for spacecraft in "ABC"],
         "ULF_MAG:event": [
@@ -696,7 +691,6 @@
             *(f"SW_OPER_PC1{spacecraft}MAG_2F:Br_event_mean" for spacecraft in "ABC"),
             *(f"SW_OPER_PC1{spacecraft}MAG_2F:Ba_event_mean" for spacecraft in "ABC"),
         ],
->>>>>>> 061b896f
     }
 
     OBS_COLLECTIONS = [
@@ -783,10 +777,8 @@
         "WND_ACC_GFO": "PT10S",
         "MM_CON_EPH_2_:crossover": "PT20M",
         "MM_CON_EPH_2_:plane_alignment": "P1D",
-<<<<<<< HEAD
         "NIX_TMS": "PT8S",
         "TIX_TMS": "PT8S",
-=======
         "TEC_TIRO": "PT1S",  # Actually more complicated - non-unique samples
         "NE_TIRO": "PT5S",
         "ULF_MAG": "PT1M",
@@ -794,7 +786,6 @@
         "ULF_MAG:event_mean": "PT1M",  # irregular sampling
         "PC1_MAG:event": "PT1S",  # irregular sampling
         "PC1_MAG:event_mean": "PT1M",  # irregular sampling
->>>>>>> 061b896f
     }
 
     PRODUCT_VARIABLES = {
@@ -1354,7 +1345,6 @@
             "satellite_1",
             "satellite_2",
         ],
-<<<<<<< HEAD
         "NIX_TMS": [
             "Distance",
             "Azimuth",
@@ -1388,7 +1378,7 @@
             "N_Measurements",
             "Flag_Tegix",
             "Orbit_Label",
-=======
+        ],
         "ULF_MAG": [
             "Timestamp",
             "Latitude",
@@ -1498,7 +1488,6 @@
             "Prominence",
             "ROFC",
             "Quality",
->>>>>>> 061b896f
         ],
     }
 
